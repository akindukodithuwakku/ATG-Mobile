--- conflicted
+++ resolved
@@ -24,7 +24,6 @@
     "web": {
       "favicon": "./assets/favicon.png"
     },
-<<<<<<< HEAD
     "plugins": [
       [
         "expo-document-picker",
@@ -32,11 +31,9 @@
           "iCloudContainerEnvironment": "Production"
         }
       ]
-    ]
-=======
+    ],
     "packagerOpts": {
       "sourceExts": ["js", "jsx", "ts", "tsx", "env"]
     }
->>>>>>> dd6d1bde
   }
 }
