--- conflicted
+++ resolved
@@ -60,33 +60,30 @@
 // Task Management Screens
 import AddTaskScreen from "./screens/AddTaskScreen";
 import UpdateTaskScreen from "./screens/UpdateTaskScreen";
-<<<<<<< HEAD
 import Task from "./screens/Task";
-
-// Document Management Screens
-import Documents from "./screens/Documents";
-import DocumentsCN from "./screens/DocumentsCN";
-
-// Messaging Screen
-import ChatScreen from "./screens/Messaging";
+import CNCarePlansScreen from "./screens/CNCarePlansScreen";
+import AdditionalDetailsScreen from "./screens/AdditionalDetailsScreen";
+import ClientCarePlansScreen from "./screens/ClientCarePlansScreen";
 
 // Notification Screens
 import NotificationsClient from "./screens/NotificationsClient";
 import NotificationsCN from "./screens/NotificationsCN";
-=======
-import AdditionalDetailsScreen from "./screens/AdditionalDetailsScreen";
-import CNCarePlansScreen from "./screens/CNCarePlansScreen";
-import ClientCarePlansScreen from "./screens/ClientCarePlansScreen";
->>>>>>> 880d6058
 
-// Auto Logout Screen
-import { AutomaticLogoutScreen, LogoutProvider } from "./screens/AutoLogout";
+// Messaging and Documents
+import ChatScreen from "./screens/Messaging";
+import Documents from "./screens/Documents";
+import DocumentsCN from "./screens/DocumentsCN";
+
+// Auto Logout
+import AutomaticLogoutScreen from "./screens/AutoLogout";
+
+// Context Providers
+import { LogoutProvider } from "./context/LogoutContext";
 
 const Stack = createStackNavigator();
 
 const AppNavigator = () => {
   return (
-<<<<<<< HEAD
     <LogoutProvider>
       <NavigationContainer>
         <Stack.Navigator
@@ -149,6 +146,14 @@
           {/* Care Plan Management */}
           <Stack.Screen name="CarePlanC" component={CarePlanMgtClient} />
           <Stack.Screen name="CarePlanCN" component={CarePlanMgtCN} />
+          <Stack.Screen
+            name="CNCarePlansScreen"
+            component={CNCarePlansScreen}
+          />
+          <Stack.Screen
+            name="ClientCarePlansScreen"
+            component={ClientCarePlansScreen}
+          />
 
           {/* Medication Management */}
           <Stack.Screen name="MedicationC" component={MedicationMgtClient} />
@@ -160,8 +165,8 @@
           />
 
           {/* Task Management */}
-          <Stack.Screen name="AddTask" component={AddTaskScreen} />
-          <Stack.Screen name="UpdateTask" component={UpdateTaskScreen} />
+          <Stack.Screen name="AddTaskScreen" component={AddTaskScreen} />
+          <Stack.Screen name="UpdateTaskScreen" component={UpdateTaskScreen} />
           <Stack.Screen name="Task" component={Task} />
 
           {/* Notifications */}
@@ -187,46 +192,6 @@
         </Stack.Navigator>
       </NavigationContainer>
     </LogoutProvider>
-=======
-    <NavigationContainer>
-      <Stack.Navigator
-        initialRouteName="ClientCarePlansScreen"
-        screenOptions={{ headerShown: false }}
-      >
-        <Stack.Screen name="Welcome" component={WelcomeScreen} />
-        <Stack.Screen name="Login" component={LoginScreen} />
-        <Stack.Screen name="Signup" component={SignupScreen} />
-        {/* <Stack.Screen name="ForgotPassword" component={ForgotPasswordScreen} /> */}
-        <Stack.Screen name="Profile" component={ProfileScreen} />
-        {/* <Stack.Screen name="ReadinessQuestionnaire" component={ReadinessQuestionnaireScreen} />
-        <Stack.Screen name="AppointmentScheduling" component={AppointmentSchedulingScreen} /> */}
-        <Stack.Screen name="Appointments" component={Appointments} />
-        <Stack.Screen name="CarePlanMgtClient" component={CarePlanMgtClient} />
-        <Stack.Screen name="MedicationC" component={MedicationMgtClient} />
-        <Stack.Screen name="CarePlanMgtCN" component={CarePlanMgtCN} />
-        <Stack.Screen name="MedicationCN" component={MedicationMgtCN} />
-        <Stack.Screen name="NotificationsC" component={NotificationsClient} />
-        <Stack.Screen name="NotificationsCN" component={NotificationsCN} />
-        <Stack.Screen name="ClientDashboard" component={ClientDashboard} />
-        <Stack.Screen name="CNDashboard" component={CNDashboard} />
-        <Stack.Screen name="Personalinfo" component={Personalinfo} />
-        <Stack.Screen name="HealthConditions" component={HealthConditions} />
-        <Stack.Screen name="EmergencyContact" component={EmergencyContact} />
-        <Stack.Screen name="CareNeedsPreferences" component={CareNeedsPreferences} />
-        <Stack.Screen name="CareIntakeReview" component={CareIntakeReview} />
-        <Stack.Screen name="SubmissionSuccess" component={SubmissionSuccess} />  
-        <Stack.Screen name="AddTaskScreen" component={AddTaskScreen} />
-        <Stack.Screen name="Task" component={Task} />
-        <Stack.Screen name="CarePlan" component={CarePlan} />
-<Stack.Screen name="MarkAppointment" component={MarkAppointment} />
-<Stack.Screen name="UpdateTaskScreen" component={UpdateTaskScreen} />
-<Stack.Screen name="AdditionalDetailsScreen" component={AdditionalDetailsScreen} />
-<Stack.Screen name="CNCarePlansScreen" component={CNCarePlansScreen} />
-<Stack.Screen name="ClientCarePlansScreen" component={ClientCarePlansScreen} />
-
-      </Stack.Navigator>
-    </NavigationContainer>
->>>>>>> 880d6058
   );
 };
 
