import React from "react";
import { NavigationContainer } from "@react-navigation/native";
import { createStackNavigator } from "@react-navigation/stack";

import { Amplify } from "aws-amplify";
import awsConfig from "./aws-config";

// Initialize AWS Amplify
Amplify.configure(awsConfig);

// Import screens
import WelcomeScreen from "./screens/WelcomeScreen";
import LoginScreen from "./screens/LoginScreen";
import { SignUpScreen, VerificationSentScreen } from "./screens/SignupScreen";
import {
  ForgotPasswordScreen,
  ResetCodeSentScreen,
  ResetPasswordScreen,
} from "./screens/ForgotPWordScreen";

// Profile Screens
import ProfileScreenC from "./screens/ProfileScreens/ProfileScreenC";
import ProfileScreenCN from "./screens/ProfileScreens/ProfileScreenCN";
import EditProfile from "./screens/ProfileScreens/EditProfile";
import UserProfile from "./screens/ProfileScreens/UserProfile";
import PasswordReset from "./screens/ProfileScreens/PasswordReset";
import ContactUs from "./screens/ProfileScreens/ContactUs";
import TermsAndPrivacy from "./screens/ProfileScreens/TermsAndPrivacy";

// Care Intake Flow Screens (for both user types)
import ReadinessQuestionnaire from "./screens/ReadinessQuestionnaire";
import Personalinfo from "./screens/Personalinfo";
import HealthConditions from "./screens/HealthConditions";
import CareNeedsPreferences from "./screens/CareNeedsPreferences";
import EmergencyContact from "./screens/EmergencyContact";
import CareIntakeReview from "./screens/CareIntakeReview";
import AdditionalDetailsScreen from "./screens/AdditionalDetailsScreen";
import SubmissionSuccess from "./screens/SubmissionSuccess";

// Appointment Screens
import AppointmentScheduling from "./screens/AppointmentScheduling";
import CalendarCN from "./screens/CalendarCN";
import HandleAppointmentsCN from "./screens/HandleAppointmentsCN";
import MarkAppointment from "./screens/MarkAppointment";

// Dashboard Screens
import ClientDashboard from "./screens/ClientDashboard";
import CNDashboard from "./screens/CNDashboard";

// Care Plan Management Screens
import CarePlanMgtClient from "./screens/CarePlanMgtClient";
import CarePlanMgtCN from "./screens/CarePlanMgtCN";

// Medication Management Screens
import MedicationMgtClient from "./screens/MedicationMgtClient";
import MedicationMgtCN from "./screens/MedicationMgtCN";

// Task Management Screens
import AddTaskScreen from "./screens/AddTaskScreen";
import UpdateTaskScreen from "./screens/UpdateTaskScreen";
import Task from "./screens/Task";

// Document Management Screens
import Documents from "./screens/Documents";
import DocumentsCN from "./screens/DocumentsCN";
import MarkMedicationTakenScreen from "./screens/MedicationMarkAsTaken";
import MedicationLogScreen from "./screens/MedicationLogScreen";

// Communication Screens
import Messaging from "./screens/Messaging";

// Notification Screens
import NotificationsClient from "./screens/NotificationsClient";
import NotificationsCN from "./screens/NotificationsCN";

// Utility Screens
import { AutomaticLogoutScreen, LogoutProvider } from "./screens/AutoLogout";

const Stack = createStackNavigator();

const AppNavigator = () => {
  return (
<<<<<<< HEAD
    <LogoutProvider>
      <NavigationContainer>
        <Stack.Navigator
          initialRouteName="Welcome"
          screenOptions={{ headerShown: false }}
        >
          {/* Welcome and Authentication Screens */}
          <Stack.Screen name="Welcome" component={WelcomeScreen} />
          <Stack.Screen name="Login" component={LoginScreen} />
          <Stack.Screen name="Signup" component={SignUpScreen} />
          <Stack.Screen
            name="VerificationSent"
            component={VerificationSentScreen}
          />
          <Stack.Screen
            name="ForgotPassword"
            component={ForgotPasswordScreen}
          />
          <Stack.Screen name="ForgotPWDCode" component={ResetCodeSentScreen} />
          <Stack.Screen name="ForgotPWDReset" component={ResetPasswordScreen} />
          <Stack.Screen name="ResetCodeSent" component={ResetCodeSentScreen} />
          <Stack.Screen name="ResetPassword" component={ResetPasswordScreen} />
          <Stack.Screen name="ForgotPWD" component={ForgotPasswordScreen} />

          {/* Profile Screens */}
          <Stack.Screen name="ProfileC" component={ProfileScreenC} />
          <Stack.Screen name="ProfileCN" component={ProfileScreenCN} />
          <Stack.Screen name="EditProfile" component={EditProfile} />
          <Stack.Screen name="UserProfile" component={UserProfile} />
          <Stack.Screen name="PasswordReset" component={PasswordReset} />
          <Stack.Screen name="PWDReset" component={PasswordReset} />
          <Stack.Screen name="ContactUs" component={ContactUs} />
          <Stack.Screen name="TermsAndPrivacy" component={TermsAndPrivacy} />

          {/* Care Intake Flow Screens */}
          <Stack.Screen
            name="ReadinessQuestionnaire"
            component={ReadinessQuestionnaire}
          />
          <Stack.Screen name="Personalinfo" component={Personalinfo} />
          <Stack.Screen name="HealthConditions" component={HealthConditions} />
          <Stack.Screen
            name="CareNeedsPreferences"
            component={CareNeedsPreferences}
          />
          <Stack.Screen name="EmergencyContact" component={EmergencyContact} />
          <Stack.Screen name="CareIntakeReview" component={CareIntakeReview} />
          <Stack.Screen
            name="AdditionalDetailsScreen"
            component={AdditionalDetailsScreen}
          />
          <Stack.Screen
            name="SubmissionSuccess"
            component={SubmissionSuccess}
          />

          {/* Appointment Screens */}
          <Stack.Screen
            name="AppointmentScheduling"
            component={AppointmentScheduling}
          />
          <Stack.Screen name="CalendarCN" component={CalendarCN} />
          <Stack.Screen
            name="HandleAppointmentsCN"
            component={HandleAppointmentsCN}
          />
          <Stack.Screen
            name="AppointmentHandling"
            component={HandleAppointmentsCN}
          />
          <Stack.Screen name="MarkAppointment" component={MarkAppointment} />

          {/* Dashboard Screens */}
          <Stack.Screen name="ClientDashboard" component={ClientDashboard} />
          <Stack.Screen name="CNDashboard" component={CNDashboard} />

          {/* Care Plan Management Screens */}
          <Stack.Screen name="CarePlanC" component={CarePlanMgtClient} />
          <Stack.Screen name="CarePlanCN" component={CarePlanMgtCN} />

          {/* Medication Management Screens */}
          <Stack.Screen name="MedicationC" component={MedicationMgtClient} />
          <Stack.Screen name="MedicationCN" component={MedicationMgtCN} />

          {/* Task Management Screens */}
          <Stack.Screen name="AddTaskScreen" component={AddTaskScreen} />
          <Stack.Screen name="UpdateTaskScreen" component={UpdateTaskScreen} />
          <Stack.Screen name="Task" component={Task} />

          {/* Document Management Screens */}
          <Stack.Screen name="DocumentC" component={Documents} />
          <Stack.Screen name="DocumentCN" component={DocumentsCN} />

          {/* Communication Screens */}
          <Stack.Screen name="Chat" component={Messaging} />

          {/* Notification Screens */}
          <Stack.Screen name="NotificationsC" component={NotificationsClient} />
          <Stack.Screen name="NotificationsCN" component={NotificationsCN} />

          {/* Utility Screens */}
          <Stack.Screen
            name="AutomaticLogout"
            component={AutomaticLogoutScreen}
          />
        </Stack.Navigator>
      </NavigationContainer>
    </LogoutProvider>
=======
    <NavigationContainer>
      <Stack.Navigator
        initialRouteName="DocumentsCN"
        screenOptions={{ headerShown: false }}eas login

      >
        <Stack.Screen name="Welcome" component={WelcomeScreen} />
        <Stack.Screen name="Login" component={LoginScreen} />
        <Stack.Screen name="Signup" component={SignupScreen} />
        {/* <Stack.Screen name="ForgotPassword" component={ForgotPasswordScreen} /> */}
        <Stack.Screen name="Profile" component={ProfileScreen} />
        {/* <Stack.Screen name="ReadinessQuestionnaire" component={ReadinessQuestionnaireScreen} />
        <Stack.Screen name="AppointmentScheduling" component={AppointmentSchedulingScreen} /> */}
        <Stack.Screen name="Appointments" component={Appointments} />
        <Stack.Screen name="CarePlanC" component={CarePlanMgtClient} />
      
        <Stack.Screen name="CarePlanCN" component={CarePlanMgtCN} />
        <Stack.Screen name="MedicationCN" component={MedicationMgtCN} />
        <Stack.Screen name="NotificationsC" component={NotificationsClient} />
        <Stack.Screen name="NotificationsCN" component={NotificationsCN} />
        <Stack.Screen name="ClientDashboard" component={ClientDashboard} />
        <Stack.Screen name="CNDashboard" component={CNDashboard} />
        <Stack.Screen name="Documents" component={Documents} />
        <Stack.Screen name="DocumentsCN" component={DocumentsCN} />
        <Stack.Screen name="MarkMedication" component={MarkMedicationTakenScreen} />
        <Stack.Screen name="MedicationLog" component={MedicationLogScreen} />
        <Stack.Screen name="MedicationC" component={MedicationMgtClient} />
      </Stack.Navigator>
    </NavigationContainer>
>>>>>>> cf7b11e5
  );
};

export default AppNavigator;<|MERGE_RESOLUTION|>--- conflicted
+++ resolved
@@ -63,163 +63,95 @@
 // Document Management Screens
 import Documents from "./screens/Documents";
 import DocumentsCN from "./screens/DocumentsCN";
-import MarkMedicationTakenScreen from "./screens/MedicationMarkAsTaken";
-import MedicationLogScreen from "./screens/MedicationLogScreen";
 
-// Communication Screens
-import Messaging from "./screens/Messaging";
+// Messaging Screen
+import ChatScreen from "./screens/Messaging";
 
 // Notification Screens
 import NotificationsClient from "./screens/NotificationsClient";
 import NotificationsCN from "./screens/NotificationsCN";
 
-// Utility Screens
-import { AutomaticLogoutScreen, LogoutProvider } from "./screens/AutoLogout";
-
 const Stack = createStackNavigator();
 
 const AppNavigator = () => {
   return (
-<<<<<<< HEAD
-    <LogoutProvider>
-      <NavigationContainer>
-        <Stack.Navigator
-          initialRouteName="Welcome"
-          screenOptions={{ headerShown: false }}
-        >
-          {/* Welcome and Authentication Screens */}
-          <Stack.Screen name="Welcome" component={WelcomeScreen} />
-          <Stack.Screen name="Login" component={LoginScreen} />
-          <Stack.Screen name="Signup" component={SignUpScreen} />
-          <Stack.Screen
-            name="VerificationSent"
-            component={VerificationSentScreen}
-          />
-          <Stack.Screen
-            name="ForgotPassword"
-            component={ForgotPasswordScreen}
-          />
-          <Stack.Screen name="ForgotPWDCode" component={ResetCodeSentScreen} />
-          <Stack.Screen name="ForgotPWDReset" component={ResetPasswordScreen} />
-          <Stack.Screen name="ResetCodeSent" component={ResetCodeSentScreen} />
-          <Stack.Screen name="ResetPassword" component={ResetPasswordScreen} />
-          <Stack.Screen name="ForgotPWD" component={ForgotPasswordScreen} />
-
-          {/* Profile Screens */}
-          <Stack.Screen name="ProfileC" component={ProfileScreenC} />
-          <Stack.Screen name="ProfileCN" component={ProfileScreenCN} />
-          <Stack.Screen name="EditProfile" component={EditProfile} />
-          <Stack.Screen name="UserProfile" component={UserProfile} />
-          <Stack.Screen name="PasswordReset" component={PasswordReset} />
-          <Stack.Screen name="PWDReset" component={PasswordReset} />
-          <Stack.Screen name="ContactUs" component={ContactUs} />
-          <Stack.Screen name="TermsAndPrivacy" component={TermsAndPrivacy} />
-
-          {/* Care Intake Flow Screens */}
-          <Stack.Screen
-            name="ReadinessQuestionnaire"
-            component={ReadinessQuestionnaire}
-          />
-          <Stack.Screen name="Personalinfo" component={Personalinfo} />
-          <Stack.Screen name="HealthConditions" component={HealthConditions} />
-          <Stack.Screen
-            name="CareNeedsPreferences"
-            component={CareNeedsPreferences}
-          />
-          <Stack.Screen name="EmergencyContact" component={EmergencyContact} />
-          <Stack.Screen name="CareIntakeReview" component={CareIntakeReview} />
-          <Stack.Screen
-            name="AdditionalDetailsScreen"
-            component={AdditionalDetailsScreen}
-          />
-          <Stack.Screen
-            name="SubmissionSuccess"
-            component={SubmissionSuccess}
-          />
-
-          {/* Appointment Screens */}
-          <Stack.Screen
-            name="AppointmentScheduling"
-            component={AppointmentScheduling}
-          />
-          <Stack.Screen name="CalendarCN" component={CalendarCN} />
-          <Stack.Screen
-            name="HandleAppointmentsCN"
-            component={HandleAppointmentsCN}
-          />
-          <Stack.Screen
-            name="AppointmentHandling"
-            component={HandleAppointmentsCN}
-          />
-          <Stack.Screen name="MarkAppointment" component={MarkAppointment} />
-
-          {/* Dashboard Screens */}
-          <Stack.Screen name="ClientDashboard" component={ClientDashboard} />
-          <Stack.Screen name="CNDashboard" component={CNDashboard} />
-
-          {/* Care Plan Management Screens */}
-          <Stack.Screen name="CarePlanC" component={CarePlanMgtClient} />
-          <Stack.Screen name="CarePlanCN" component={CarePlanMgtCN} />
-
-          {/* Medication Management Screens */}
-          <Stack.Screen name="MedicationC" component={MedicationMgtClient} />
-          <Stack.Screen name="MedicationCN" component={MedicationMgtCN} />
-
-          {/* Task Management Screens */}
-          <Stack.Screen name="AddTaskScreen" component={AddTaskScreen} />
-          <Stack.Screen name="UpdateTaskScreen" component={UpdateTaskScreen} />
-          <Stack.Screen name="Task" component={Task} />
-
-          {/* Document Management Screens */}
-          <Stack.Screen name="DocumentC" component={Documents} />
-          <Stack.Screen name="DocumentCN" component={DocumentsCN} />
-
-          {/* Communication Screens */}
-          <Stack.Screen name="Chat" component={Messaging} />
-
-          {/* Notification Screens */}
-          <Stack.Screen name="NotificationsC" component={NotificationsClient} />
-          <Stack.Screen name="NotificationsCN" component={NotificationsCN} />
-
-          {/* Utility Screens */}
-          <Stack.Screen
-            name="AutomaticLogout"
-            component={AutomaticLogoutScreen}
-          />
-        </Stack.Navigator>
-      </NavigationContainer>
-    </LogoutProvider>
-=======
     <NavigationContainer>
       <Stack.Navigator
-        initialRouteName="DocumentsCN"
-        screenOptions={{ headerShown: false }}eas login
-
+        initialRouteName="Welcome"
+        screenOptions={{ headerShown: false }}
       >
         <Stack.Screen name="Welcome" component={WelcomeScreen} />
         <Stack.Screen name="Login" component={LoginScreen} />
-        <Stack.Screen name="Signup" component={SignupScreen} />
-        {/* <Stack.Screen name="ForgotPassword" component={ForgotPasswordScreen} /> */}
-        <Stack.Screen name="Profile" component={ProfileScreen} />
-        {/* <Stack.Screen name="ReadinessQuestionnaire" component={ReadinessQuestionnaireScreen} />
-        <Stack.Screen name="AppointmentScheduling" component={AppointmentSchedulingScreen} /> */}
-        <Stack.Screen name="Appointments" component={Appointments} />
+        <Stack.Screen name="Signup" component={SignUpScreen} />
+        <Stack.Screen name="ForgotPassword" component={ForgotPasswordScreen} />
+        <Stack.Screen name="ProfileC" component={ProfileScreenC} />
+        <Stack.Screen name="ProfileCN" component={ProfileScreenCN} />
+        <Stack.Screen name="EditProfile" component={EditProfile} />
+        <Stack.Screen name="UserProfile" component={UserProfile} />
+        <Stack.Screen name="PasswordReset" component={PasswordReset} />
+        <Stack.Screen name="ContactUs" component={ContactUs} />
+        <Stack.Screen name="TermsAndPrivacy" component={TermsAndPrivacy} />
+
+        {/* Care Intake Flow */}
+        <Stack.Screen
+          name="ReadinessQuestionnaire"
+          component={ReadinessQuestionnaire}
+        />
+        <Stack.Screen name="Personalinfo" component={Personalinfo} />
+        <Stack.Screen name="HealthConditions" component={HealthConditions} />
+        <Stack.Screen
+          name="CareNeedsPreferences"
+          component={CareNeedsPreferences}
+        />
+        <Stack.Screen name="EmergencyContact" component={EmergencyContact} />
+        <Stack.Screen name="CareIntakeReview" component={CareIntakeReview} />
+        <Stack.Screen
+          name="AdditionalDetails"
+          component={AdditionalDetailsScreen}
+        />
+        <Stack.Screen name="SubmissionSuccess" component={SubmissionSuccess} />
+
+        {/* Appointment Screens */}
+        <Stack.Screen
+          name="AppointmentScheduling"
+          component={AppointmentScheduling}
+        />
+        <Stack.Screen name="CalendarCN" component={CalendarCN} />
+        <Stack.Screen
+          name="HandleAppointmentsCN"
+          component={HandleAppointmentsCN}
+        />
+        <Stack.Screen name="MarkAppointment" component={MarkAppointment} />
+
+        {/* Dashboard Screens */}
+        <Stack.Screen name="ClientDashboard" component={ClientDashboard} />
+        <Stack.Screen name="CNDashboard" component={CNDashboard} />
+
+        {/* Care Plan Management */}
         <Stack.Screen name="CarePlanC" component={CarePlanMgtClient} />
-      
         <Stack.Screen name="CarePlanCN" component={CarePlanMgtCN} />
+
+        {/* Medication Management */}
+        <Stack.Screen name="MedicationC" component={MedicationMgtClient} />
         <Stack.Screen name="MedicationCN" component={MedicationMgtCN} />
+
+        {/* Task Management */}
+        <Stack.Screen name="AddTask" component={AddTaskScreen} />
+        <Stack.Screen name="UpdateTask" component={UpdateTaskScreen} />
+        <Stack.Screen name="Task" component={Task} />
+
+        {/* Notifications */}
         <Stack.Screen name="NotificationsC" component={NotificationsClient} />
         <Stack.Screen name="NotificationsCN" component={NotificationsCN} />
-        <Stack.Screen name="ClientDashboard" component={ClientDashboard} />
-        <Stack.Screen name="CNDashboard" component={CNDashboard} />
+
+        {/* Messaging */}
+        <Stack.Screen name="Chat" component={ChatScreen} />
+
+        {/* Documents */}
         <Stack.Screen name="Documents" component={Documents} />
         <Stack.Screen name="DocumentsCN" component={DocumentsCN} />
-        <Stack.Screen name="MarkMedication" component={MarkMedicationTakenScreen} />
-        <Stack.Screen name="MedicationLog" component={MedicationLogScreen} />
-        <Stack.Screen name="MedicationC" component={MedicationMgtClient} />
       </Stack.Navigator>
     </NavigationContainer>
->>>>>>> cf7b11e5
   );
 };
 
