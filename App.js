import { NavigationContainer } from "@react-navigation/native";
import { createStackNavigator } from "@react-navigation/stack";

import { Amplify } from "aws-amplify";
import awsConfig from "./aws-config";

// Initialize AWS Amplify
Amplify.configure(awsConfig);

// Import screens
import WelcomeScreen from "./screens/WelcomeScreen";
import LoginScreen from "./screens/LoginScreen";
import { SignUpScreen, VerificationSentScreen } from "./screens/SignupScreen";
import {
  ForgotPasswordScreen,
  ResetCodeSentScreen,
  ResetPasswordScreen,
} from "./screens/ForgotPWordScreen";

// Profile Screens
import ProfileScreenC from "./screens/ProfileScreens/ProfileScreenC";
import ProfileScreenCN from "./screens/ProfileScreens/ProfileScreenCN";
import EditProfile from "./screens/ProfileScreens/EditProfile";
import UserProfile from "./screens/ProfileScreens/UserProfile";
import PasswordReset from "./screens/ProfileScreens/PasswordReset";
import ContactUs from "./screens/ProfileScreens/ContactUs";
import TermsAndPrivacy from "./screens/ProfileScreens/TermsAndPrivacy";

// Care Intake Flow Screens (for both user types)
import ReadinessQuestionnaire from "./screens/ReadinessQuestionnaire";
<<<<<<< HEAD
import Personalinfo from "./screens/Personalinfo";
import HealthConditions from "./screens/HealthConditions";
import CareNeedsPreferences from "./screens/CareNeedsPreferences";
import EmergencyContact from "./screens/EmergencyContact";
import CareIntakeReview from "./screens/CareIntakeReview";
import AdditionalDetailsScreen from "./screens/AdditionalDetailsScreen";
import SubmissionSuccess from "./screens/SubmissionSuccess";

// Appointment Screens
=======
import ViewReadinessDetailsCN from "./screens/ViewReadinessDetailsCN";
import AppointmentHistoryCN from "./screens/AppointmentHistoryCN";
>>>>>>> 0e734f69
import AppointmentScheduling from "./screens/AppointmentScheduling";
import CalendarCN from "./screens/CalendarCN";
import HandleAppointmentsCN from "./screens/HandleAppointmentsCN";
import MarkAppointment from "./screens/MarkAppointment";

// Dashboard Screens
import ClientDashboard from "./screens/ClientDashboard";
import CNDashboard from "./screens/CNDashboard";

// Care Plan Management Screens
import CarePlanMgtClient from "./screens/CarePlanMgtClient";
import CarePlanMgtCN from "./screens/CarePlanMgtCN";

// Medication Management Screens
import MedicationMgtClient from "./screens/MedicationMgtClient";
import MedicationMgtCN from "./screens/MedicationMgtCN";
import MedicationLogScreen from "./screens/MedicationLogScreen";
import MarkMedicationTakenScreen from "./screens/MedicationMarkAsTaken";

// Task Management Screens
import AddTaskScreen from "./screens/AddTaskScreen";
import UpdateTaskScreen from "./screens/UpdateTaskScreen";
import Task from "./screens/Task";
import CNCarePlansScreen from "./screens/CNCarePlansScreen";

import ClientCarePlansScreen from "./screens/ClientCarePlansScreen";

// Notification Screens
import NotificationsClient from "./screens/NotificationsClient";
import NotificationsCN from "./screens/NotificationsCN";

// Messaging and Documents
import ChatScreen from "./screens/Messaging";
import Documents from "./screens/Documents";
import DocumentsCN from "./screens/DocumentsCN";

// Auto Logout
import { AutomaticLogoutScreen } from "./screens/AutoLogout";

// Context Providers
import { LogoutProvider } from "./context/LogoutContext";

const Stack = createStackNavigator();

const AppNavigator = () => {
  return (
<<<<<<< HEAD
    <LogoutProvider>
      <NavigationContainer>
        <Stack.Navigator
          initialRouteName="Welcome"
          screenOptions={{ headerShown: false }}
        >
          <Stack.Screen name="Welcome" component={WelcomeScreen} />
          <Stack.Screen name="Login" component={LoginScreen} />
          <Stack.Screen name="Signup" component={SignUpScreen} />
          <Stack.Screen
            name="ForgotPassword"
            component={ForgotPasswordScreen}
          />
          <Stack.Screen name="ProfileC" component={ProfileScreenC} />
          <Stack.Screen name="ProfileCN" component={ProfileScreenCN} />
          <Stack.Screen name="EditProfile" component={EditProfile} />
          <Stack.Screen name="UserProfile" component={UserProfile} />
          <Stack.Screen name="PasswordReset" component={PasswordReset} />
          <Stack.Screen name="ContactUs" component={ContactUs} />
          <Stack.Screen name="TermsAndPrivacy" component={TermsAndPrivacy} />

          {/* Care Intake Flow */}
          <Stack.Screen
            name="ReadinessQuestionnaire"
            component={ReadinessQuestionnaire}
          />
          <Stack.Screen name="Personalinfo" component={Personalinfo} />
          <Stack.Screen name="HealthConditions" component={HealthConditions} />
          <Stack.Screen
            name="CareNeedsPreferences"
            component={CareNeedsPreferences}
          />
          <Stack.Screen name="EmergencyContact" component={EmergencyContact} />
          <Stack.Screen name="CareIntakeReview" component={CareIntakeReview} />
          <Stack.Screen
            name="AdditionalDetails"
            component={AdditionalDetailsScreen}
          />
          <Stack.Screen
            name="SubmissionSuccess"
            component={SubmissionSuccess}
          />

          {/* Appointment Screens */}
          <Stack.Screen
            name="AppointmentScheduling"
            component={AppointmentScheduling}
          />
          <Stack.Screen name="CalendarCN" component={CalendarCN} />
          <Stack.Screen
            name="HandleAppointmentsCN"
            component={HandleAppointmentsCN}
          />
          <Stack.Screen name="MarkAppointment" component={MarkAppointment} />

          {/* Dashboard Screens */}
          <Stack.Screen name="ClientDashboard" component={ClientDashboard} />
          <Stack.Screen name="CNDashboard" component={CNDashboard} />

          {/* Care Plan Management */}
          <Stack.Screen name="CarePlanC" component={CarePlanMgtClient} />
          <Stack.Screen name="CarePlanCN" component={CarePlanMgtCN} />
          <Stack.Screen
            name="CNCarePlansScreen"
            component={CNCarePlansScreen}
          />
          <Stack.Screen
            name="ClientCarePlansScreen"
            component={ClientCarePlansScreen}
          />

          {/* Medication Management */}
          <Stack.Screen name="MedicationC" component={MedicationMgtClient} />
          <Stack.Screen name="MedicationCN" component={MedicationMgtCN} />
          <Stack.Screen name="MedicationLog" component={MedicationLogScreen} />
          <Stack.Screen
            name="MarkMedication"
            component={MarkMedicationTakenScreen}
          />

          {/* Task Management */}
          <Stack.Screen name="AddTaskScreen" component={AddTaskScreen} />
          <Stack.Screen name="UpdateTaskScreen" component={UpdateTaskScreen} />
          <Stack.Screen name="Task" component={Task} />

          {/* Notifications */}
          <Stack.Screen name="NotificationsC" component={NotificationsClient} />
          <Stack.Screen name="NotificationsCN" component={NotificationsCN} />

          {/* Messaging */}
          <Stack.Screen name="Messaging" component={ChatScreen} />

          {/* Documents */}
          <Stack.Screen name="Documents" component={Documents} />
          <Stack.Screen name="DocumentsCN" component={DocumentsCN} />

          {/* Forgot Password Flow */}
          <Stack.Screen name="ResetCodeSent" component={ResetCodeSentScreen} />
          <Stack.Screen name="ResetPassword" component={ResetPasswordScreen} />

          {/* Auto Logout */}
          <Stack.Screen
            name="AutomaticLogout"
            component={AutomaticLogoutScreen}
          />
        </Stack.Navigator>
      </NavigationContainer>
    </LogoutProvider>
=======
    <Stack.Navigator
      initialRouteName="Welcome"
      screenOptions={{ headerShown: false, gestureEnabled: false }}
    >
      <Stack.Screen name="Welcome" component={WelcomeScreen} />
      <Stack.Screen name="Login" component={LoginScreen} />
      <Stack.Screen name="Signup" component={SignUpScreen} />
      <Stack.Screen
        name="VerificationSent"
        component={VerificationSentScreen}
      />
      <Stack.Screen name="ForgotPWD" component={ForgotPasswordScreen} />
      <Stack.Screen name="ForgotPWDCode" component={ResetCodeSentScreen} />
      <Stack.Screen name="ForgotPWDReset" component={ResetPasswordScreen} />
      <Stack.Screen name="ProfileC" component={ProfileScreenC} />
      <Stack.Screen name="ProfileCN" component={ProfileScreenCN} />
      <Stack.Screen name="EditProfile" component={EditProfile} />
      <Stack.Screen name="UserProfile" component={UserProfile} />
      <Stack.Screen name="PWDReset" component={PasswordReset} />
      <Stack.Screen name="ContactUs" component={ContactUs} />
      <Stack.Screen name="TermsPrivacy" component={TermsAndPrivacy} />
      <Stack.Screen name="Readiness" component={ReadinessQuestionnaire} />
      <Stack.Screen name="ViewReadiness" component={ViewReadinessDetailsCN} />
      <Stack.Screen
        name="AppointmentHistory"
        component={AppointmentHistoryCN}
      />
      <Stack.Screen
        name="AppointmentScheduling"
        component={AppointmentScheduling}
      />
      <Stack.Screen name="CalendarCN" component={CalendarCN} />
      <Stack.Screen
        name="AppointmentHandling"
        component={HandleAppointmentsCN}
      />
      <Stack.Screen name="CarePlanC" component={CarePlanMgtClient} />
      <Stack.Screen name="MedicationC" component={MedicationMgtClient} />
      <Stack.Screen name="CarePlanCN" component={CarePlanMgtCN} />
      <Stack.Screen name="MedicationCN" component={MedicationMgtCN} />
      <Stack.Screen name="NotificationsC" component={NotificationsClient} />
      <Stack.Screen name="NotificationsCN" component={NotificationsCN} />
      <Stack.Screen name="ClientDashboard" component={ClientDashboard} />
      <Stack.Screen name="CNDashboard" component={CNDashboard} />
      <Stack.Screen name="AutomaticLogout" component={AutomaticLogoutScreen} />
    </Stack.Navigator>
>>>>>>> 0e734f69
  );
};

export default AppNavigator;<|MERGE_RESOLUTION|>--- conflicted
+++ resolved
@@ -28,7 +28,6 @@
 
 // Care Intake Flow Screens (for both user types)
 import ReadinessQuestionnaire from "./screens/ReadinessQuestionnaire";
-<<<<<<< HEAD
 import Personalinfo from "./screens/Personalinfo";
 import HealthConditions from "./screens/HealthConditions";
 import CareNeedsPreferences from "./screens/CareNeedsPreferences";
@@ -36,12 +35,10 @@
 import CareIntakeReview from "./screens/CareIntakeReview";
 import AdditionalDetailsScreen from "./screens/AdditionalDetailsScreen";
 import SubmissionSuccess from "./screens/SubmissionSuccess";
-
-// Appointment Screens
-=======
 import ViewReadinessDetailsCN from "./screens/ViewReadinessDetailsCN";
 import AppointmentHistoryCN from "./screens/AppointmentHistoryCN";
->>>>>>> 0e734f69
+
+// Appointment Screens
 import AppointmentScheduling from "./screens/AppointmentScheduling";
 import CalendarCN from "./screens/CalendarCN";
 import HandleAppointmentsCN from "./screens/HandleAppointmentsCN";
@@ -54,6 +51,8 @@
 // Care Plan Management Screens
 import CarePlanMgtClient from "./screens/CarePlanMgtClient";
 import CarePlanMgtCN from "./screens/CarePlanMgtCN";
+import CNCarePlansScreen from "./screens/CNCarePlansScreen";
+import ClientCarePlansScreen from "./screens/ClientCarePlansScreen";
 
 // Medication Management Screens
 import MedicationMgtClient from "./screens/MedicationMgtClient";
@@ -65,9 +64,6 @@
 import AddTaskScreen from "./screens/AddTaskScreen";
 import UpdateTaskScreen from "./screens/UpdateTaskScreen";
 import Task from "./screens/Task";
-import CNCarePlansScreen from "./screens/CNCarePlansScreen";
-
-import ClientCarePlansScreen from "./screens/ClientCarePlansScreen";
 
 // Notification Screens
 import NotificationsClient from "./screens/NotificationsClient";
@@ -88,120 +84,11 @@
 
 const AppNavigator = () => {
   return (
-<<<<<<< HEAD
-    <LogoutProvider>
-      <NavigationContainer>
-        <Stack.Navigator
-          initialRouteName="Welcome"
-          screenOptions={{ headerShown: false }}
-        >
-          <Stack.Screen name="Welcome" component={WelcomeScreen} />
-          <Stack.Screen name="Login" component={LoginScreen} />
-          <Stack.Screen name="Signup" component={SignUpScreen} />
-          <Stack.Screen
-            name="ForgotPassword"
-            component={ForgotPasswordScreen}
-          />
-          <Stack.Screen name="ProfileC" component={ProfileScreenC} />
-          <Stack.Screen name="ProfileCN" component={ProfileScreenCN} />
-          <Stack.Screen name="EditProfile" component={EditProfile} />
-          <Stack.Screen name="UserProfile" component={UserProfile} />
-          <Stack.Screen name="PasswordReset" component={PasswordReset} />
-          <Stack.Screen name="ContactUs" component={ContactUs} />
-          <Stack.Screen name="TermsAndPrivacy" component={TermsAndPrivacy} />
-
-          {/* Care Intake Flow */}
-          <Stack.Screen
-            name="ReadinessQuestionnaire"
-            component={ReadinessQuestionnaire}
-          />
-          <Stack.Screen name="Personalinfo" component={Personalinfo} />
-          <Stack.Screen name="HealthConditions" component={HealthConditions} />
-          <Stack.Screen
-            name="CareNeedsPreferences"
-            component={CareNeedsPreferences}
-          />
-          <Stack.Screen name="EmergencyContact" component={EmergencyContact} />
-          <Stack.Screen name="CareIntakeReview" component={CareIntakeReview} />
-          <Stack.Screen
-            name="AdditionalDetails"
-            component={AdditionalDetailsScreen}
-          />
-          <Stack.Screen
-            name="SubmissionSuccess"
-            component={SubmissionSuccess}
-          />
-
-          {/* Appointment Screens */}
-          <Stack.Screen
-            name="AppointmentScheduling"
-            component={AppointmentScheduling}
-          />
-          <Stack.Screen name="CalendarCN" component={CalendarCN} />
-          <Stack.Screen
-            name="HandleAppointmentsCN"
-            component={HandleAppointmentsCN}
-          />
-          <Stack.Screen name="MarkAppointment" component={MarkAppointment} />
-
-          {/* Dashboard Screens */}
-          <Stack.Screen name="ClientDashboard" component={ClientDashboard} />
-          <Stack.Screen name="CNDashboard" component={CNDashboard} />
-
-          {/* Care Plan Management */}
-          <Stack.Screen name="CarePlanC" component={CarePlanMgtClient} />
-          <Stack.Screen name="CarePlanCN" component={CarePlanMgtCN} />
-          <Stack.Screen
-            name="CNCarePlansScreen"
-            component={CNCarePlansScreen}
-          />
-          <Stack.Screen
-            name="ClientCarePlansScreen"
-            component={ClientCarePlansScreen}
-          />
-
-          {/* Medication Management */}
-          <Stack.Screen name="MedicationC" component={MedicationMgtClient} />
-          <Stack.Screen name="MedicationCN" component={MedicationMgtCN} />
-          <Stack.Screen name="MedicationLog" component={MedicationLogScreen} />
-          <Stack.Screen
-            name="MarkMedication"
-            component={MarkMedicationTakenScreen}
-          />
-
-          {/* Task Management */}
-          <Stack.Screen name="AddTaskScreen" component={AddTaskScreen} />
-          <Stack.Screen name="UpdateTaskScreen" component={UpdateTaskScreen} />
-          <Stack.Screen name="Task" component={Task} />
-
-          {/* Notifications */}
-          <Stack.Screen name="NotificationsC" component={NotificationsClient} />
-          <Stack.Screen name="NotificationsCN" component={NotificationsCN} />
-
-          {/* Messaging */}
-          <Stack.Screen name="Messaging" component={ChatScreen} />
-
-          {/* Documents */}
-          <Stack.Screen name="Documents" component={Documents} />
-          <Stack.Screen name="DocumentsCN" component={DocumentsCN} />
-
-          {/* Forgot Password Flow */}
-          <Stack.Screen name="ResetCodeSent" component={ResetCodeSentScreen} />
-          <Stack.Screen name="ResetPassword" component={ResetPasswordScreen} />
-
-          {/* Auto Logout */}
-          <Stack.Screen
-            name="AutomaticLogout"
-            component={AutomaticLogoutScreen}
-          />
-        </Stack.Navigator>
-      </NavigationContainer>
-    </LogoutProvider>
-=======
     <Stack.Navigator
       initialRouteName="Welcome"
       screenOptions={{ headerShown: false, gestureEnabled: false }}
     >
+      {/* Authentication Screens */}
       <Stack.Screen name="Welcome" component={WelcomeScreen} />
       <Stack.Screen name="Login" component={LoginScreen} />
       <Stack.Screen name="Signup" component={SignUpScreen} />
@@ -209,18 +96,46 @@
         name="VerificationSent"
         component={VerificationSentScreen}
       />
+      <Stack.Screen name="ForgotPassword" component={ForgotPasswordScreen} />
       <Stack.Screen name="ForgotPWD" component={ForgotPasswordScreen} />
       <Stack.Screen name="ForgotPWDCode" component={ResetCodeSentScreen} />
       <Stack.Screen name="ForgotPWDReset" component={ResetPasswordScreen} />
+      <Stack.Screen name="ResetCodeSent" component={ResetCodeSentScreen} />
+      <Stack.Screen name="ResetPassword" component={ResetPasswordScreen} />
+
+      {/* Profile Screens */}
       <Stack.Screen name="ProfileC" component={ProfileScreenC} />
       <Stack.Screen name="ProfileCN" component={ProfileScreenCN} />
       <Stack.Screen name="EditProfile" component={EditProfile} />
       <Stack.Screen name="UserProfile" component={UserProfile} />
+      <Stack.Screen name="PasswordReset" component={PasswordReset} />
       <Stack.Screen name="PWDReset" component={PasswordReset} />
       <Stack.Screen name="ContactUs" component={ContactUs} />
+      <Stack.Screen name="TermsAndPrivacy" component={TermsAndPrivacy} />
       <Stack.Screen name="TermsPrivacy" component={TermsAndPrivacy} />
+
+      {/* Care Intake Flow */}
+      <Stack.Screen
+        name="ReadinessQuestionnaire"
+        component={ReadinessQuestionnaire}
+      />
       <Stack.Screen name="Readiness" component={ReadinessQuestionnaire} />
+      <Stack.Screen name="Personalinfo" component={Personalinfo} />
+      <Stack.Screen name="HealthConditions" component={HealthConditions} />
+      <Stack.Screen
+        name="CareNeedsPreferences"
+        component={CareNeedsPreferences}
+      />
+      <Stack.Screen name="EmergencyContact" component={EmergencyContact} />
+      <Stack.Screen name="CareIntakeReview" component={CareIntakeReview} />
+      <Stack.Screen
+        name="AdditionalDetails"
+        component={AdditionalDetailsScreen}
+      />
+      <Stack.Screen name="SubmissionSuccess" component={SubmissionSuccess} />
       <Stack.Screen name="ViewReadiness" component={ViewReadinessDetailsCN} />
+
+      {/* Appointment Screens */}
       <Stack.Screen
         name="AppointmentHistory"
         component={AppointmentHistoryCN}
@@ -231,21 +146,78 @@
       />
       <Stack.Screen name="CalendarCN" component={CalendarCN} />
       <Stack.Screen
+        name="HandleAppointmentsCN"
+        component={HandleAppointmentsCN}
+      />
+      <Stack.Screen
         name="AppointmentHandling"
         component={HandleAppointmentsCN}
       />
+      <Stack.Screen name="MarkAppointment" component={MarkAppointment} />
+
+      {/* Dashboard Screens */}
+      <Stack.Screen name="ClientDashboard" component={ClientDashboard} />
+      <Stack.Screen name="CNDashboard" component={CNDashboard} />
+
+      {/* Care Plan Management */}
       <Stack.Screen name="CarePlanC" component={CarePlanMgtClient} />
+      <Stack.Screen name="CarePlanCN" component={CarePlanMgtCN} />
+      <Stack.Screen name="CarePlanMgtClient" component={CarePlanMgtClient} />
+      <Stack.Screen name="CarePlanMgtCN" component={CarePlanMgtCN} />
+      <Stack.Screen name="CNCarePlansScreen" component={CNCarePlansScreen} />
+      <Stack.Screen name="CNCarePlans" component={CNCarePlansScreen} />
+      <Stack.Screen
+        name="ClientCarePlansScreen"
+        component={ClientCarePlansScreen}
+      />
+      <Stack.Screen name="ClientCarePlans" component={ClientCarePlansScreen} />
+
+      {/* Medication Management */}
       <Stack.Screen name="MedicationC" component={MedicationMgtClient} />
-      <Stack.Screen name="CarePlanCN" component={CarePlanMgtCN} />
       <Stack.Screen name="MedicationCN" component={MedicationMgtCN} />
+      <Stack.Screen name="MedicationLog" component={MedicationLogScreen} />
+      <Stack.Screen
+        name="MarkMedication"
+        component={MarkMedicationTakenScreen}
+      />
+      <Stack.Screen
+        name="MarkMedicationTaken"
+        component={MarkMedicationTakenScreen}
+      />
+
+      {/* Task Management */}
+      <Stack.Screen name="AddTaskScreen" component={AddTaskScreen} />
+      <Stack.Screen name="AddTask" component={AddTaskScreen} />
+      <Stack.Screen name="UpdateTaskScreen" component={UpdateTaskScreen} />
+      <Stack.Screen name="UpdateTask" component={UpdateTaskScreen} />
+      <Stack.Screen name="Task" component={Task} />
+      <Stack.Screen name="TaskScreen" component={Task} />
+
+      {/* Notifications */}
       <Stack.Screen name="NotificationsC" component={NotificationsClient} />
       <Stack.Screen name="NotificationsCN" component={NotificationsCN} />
-      <Stack.Screen name="ClientDashboard" component={ClientDashboard} />
-      <Stack.Screen name="CNDashboard" component={CNDashboard} />
+
+      {/* Messaging and Documents */}
+      <Stack.Screen name="Messaging" component={ChatScreen} />
+      <Stack.Screen name="Chat" component={ChatScreen} />
+      <Stack.Screen name="Documents" component={Documents} />
+      <Stack.Screen name="DocumentsCN" component={DocumentsCN} />
+
+      {/* Details Screen - For article details */}
+      <Stack.Screen name="Details" component={Task} />
+
+      {/* Auto Logout */}
       <Stack.Screen name="AutomaticLogout" component={AutomaticLogoutScreen} />
     </Stack.Navigator>
->>>>>>> 0e734f69
   );
 };
 
-export default AppNavigator;+export default function App() {
+  return (
+    <NavigationContainer>
+      <LogoutProvider>
+        <AppNavigator />
+      </LogoutProvider>
+    </NavigationContainer>
+  );
+}