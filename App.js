import React from "react";
import { NavigationContainer } from "@react-navigation/native";
import { createStackNavigator } from "@react-navigation/stack";

import { Amplify } from "aws-amplify";
import awsConfig from "./aws-config";

// Initialize AWS Amplify
Amplify.configure(awsConfig);

// Import screens
import WelcomeScreen from "./screens/WelcomeScreen";
import LoginScreen from "./screens/LoginScreen";
import { SignUpScreen, VerificationSentScreen } from "./screens/SignupScreen";
import {
  ForgotPasswordScreen,
  ResetCodeSentScreen,
  ResetPasswordScreen,
} from "./screens/ForgotPWordScreen";
import ProfileScreenC from "./screens/ProfileScreens/ProfileScreenC";
import ProfileScreenCN from "./screens/ProfileScreens/ProfileScreenCN";
import EditProfile from "./screens/ProfileScreens/EditProfile";
import UserProfile from "./screens/ProfileScreens/UserProfile";
import PasswordReset from "./screens/ProfileScreens/PasswordReset";
import ContactUs from "./screens/ProfileScreens/ContactUs";
import TermsAndPrivacy from "./screens/ProfileScreens/TermsAndPrivacy";
import ReadinessQuestionnaire from "./screens/ReadinessQuestionnaire";
import AppointmentScheduling from "./screens/AppointmentScheduling";
import CalendarCN from "./screens/CalendarCN";
import HandleAppointmentsCN from "./screens/HandleAppointmentsCN";
import CarePlanMgtClient from "./screens/CarePlanMgtClient";
import MedicationMgtClient from "./screens/MedicationMgtClient";
import CarePlanMgtCN from "./screens/CarePlanMgtCN";
import MedicationMgtCN from "./screens/MedicationMgtCN";
import NotificationsClient from "./screens/NotificationsClient";
import NotificationsCN from "./screens/NotificationsCN";
import ClientDashboard from "./screens/ClientDashboard";
import CNDashboard from "./screens/CNDashboard";
<<<<<<< HEAD
import Documents from "./screens/Documents";
import DocumentsCN from "./screens/DocumentsCN";
import { LogoutProvider, AutomaticLogoutScreen } from "./screens/AutoLogout";
=======
import Messaging from "./screens/Messaging";
>>>>>>> 17a41b08

const Stack = createStackNavigator();

const AppNavigator = () => {
  return (
    <Stack.Navigator
      initialRouteName="Welcome"
      screenOptions={{ headerShown: false, gestureEnabled: false }}
    >
      <Stack.Screen name="Welcome" component={WelcomeScreen} />
      <Stack.Screen name="Login" component={LoginScreen} />
      <Stack.Screen name="Signup" component={SignUpScreen} />
      <Stack.Screen
        name="VerificationSent"
        component={VerificationSentScreen}
      />
      <Stack.Screen name="ForgotPWD" component={ForgotPasswordScreen} />
      <Stack.Screen name="ForgotPWDCode" component={ResetCodeSentScreen} />
      <Stack.Screen name="ForgotPWDReset" component={ResetPasswordScreen} />
      <Stack.Screen name="ProfileC" component={ProfileScreenC} />
      <Stack.Screen name="ProfileCN" component={ProfileScreenCN} />
      <Stack.Screen name="EditProfile" component={EditProfile} />
      <Stack.Screen name="UserProfile" component={UserProfile} />
      <Stack.Screen name="PWDReset" component={PasswordReset} />
      <Stack.Screen name="ContactUs" component={ContactUs} />
      <Stack.Screen name="TermsPrivacy" component={TermsAndPrivacy} />
      <Stack.Screen name="Readiness" component={ReadinessQuestionnaire} />
      <Stack.Screen
        name="AppointmentScheduling"
        component={AppointmentScheduling}
      />
      <Stack.Screen name="CalendarCN" component={CalendarCN} />
      <Stack.Screen name="AppointmentHandling" component={HandleAppointmentsCN} />
      <Stack.Screen name="CarePlanC" component={CarePlanMgtClient} />
      <Stack.Screen name="MedicationC" component={MedicationMgtClient} />
      <Stack.Screen name="CarePlanCN" component={CarePlanMgtCN} />
      <Stack.Screen name="MedicationCN" component={MedicationMgtCN} />
      <Stack.Screen name="NotificationsC" component={NotificationsClient} />
      <Stack.Screen name="NotificationsCN" component={NotificationsCN} />
      <Stack.Screen name="ClientDashboard" component={ClientDashboard} />
      <Stack.Screen name="CNDashboard" component={CNDashboard} />
      <Stack.Screen name="AutomaticLogout" component={AutomaticLogoutScreen} />
      <Stack.Screen name="Documents" component={Documents} />
      <Stack.Screen name="DocumentsCN" component={DocumentsCN} />
    </Stack.Navigator>
  );
};

export default function App() {
  return (
    <NavigationContainer>
<<<<<<< HEAD
      <LogoutProvider>
        <AppNavigator />
      </LogoutProvider>
=======
      <Stack.Navigator
        initialRouteName="Messaging"
        screenOptions={{ headerShown: false }}
      >
        <Stack.Screen name="Welcome" component={WelcomeScreen} />
        <Stack.Screen name="Login" component={LoginScreen} />
        <Stack.Screen name="Signup" component={SignupScreen} />
        {/* <Stack.Screen name="ForgotPassword" component={ForgotPasswordScreen} /> */}
        <Stack.Screen name="Profile" component={ProfileScreen} />
        {/* <Stack.Screen name="ReadinessQuestionnaire" component={ReadinessQuestionnaireScreen} />
        <Stack.Screen name="AppointmentScheduling" component={AppointmentSchedulingScreen} /> */}
        <Stack.Screen name="Appointments" component={Appointments} />
        <Stack.Screen name="CarePlanC" component={CarePlanMgtClient} />
        <Stack.Screen name="MedicationC" component={MedicationMgtClient} />
        <Stack.Screen name="CarePlanCN" component={CarePlanMgtCN} />
        <Stack.Screen name="MedicationCN" component={MedicationMgtCN} />
        <Stack.Screen name="NotificationsC" component={NotificationsClient} />
        <Stack.Screen name="NotificationsCN" component={NotificationsCN} />
        <Stack.Screen name="ClientDashboard" component={ClientDashboard} />
        <Stack.Screen name="CNDashboard" component={CNDashboard} />
        <Stack.Screen name="Messaging" component={Messaging} />
      </Stack.Navigator>
>>>>>>> 17a41b08
    </NavigationContainer>
  );
}<|MERGE_RESOLUTION|>--- conflicted
+++ resolved
@@ -36,13 +36,10 @@
 import NotificationsCN from "./screens/NotificationsCN";
 import ClientDashboard from "./screens/ClientDashboard";
 import CNDashboard from "./screens/CNDashboard";
-<<<<<<< HEAD
 import Documents from "./screens/Documents";
 import DocumentsCN from "./screens/DocumentsCN";
 import { LogoutProvider, AutomaticLogoutScreen } from "./screens/AutoLogout";
-=======
 import Messaging from "./screens/Messaging";
->>>>>>> 17a41b08
 
 const Stack = createStackNavigator();
 
@@ -87,6 +84,7 @@
       <Stack.Screen name="AutomaticLogout" component={AutomaticLogoutScreen} />
       <Stack.Screen name="Documents" component={Documents} />
       <Stack.Screen name="DocumentsCN" component={DocumentsCN} />
+      <Stack.Screen name="Messaging" component={Messaging} />
     </Stack.Navigator>
   );
 };
@@ -94,34 +92,9 @@
 export default function App() {
   return (
     <NavigationContainer>
-<<<<<<< HEAD
       <LogoutProvider>
         <AppNavigator />
       </LogoutProvider>
-=======
-      <Stack.Navigator
-        initialRouteName="Messaging"
-        screenOptions={{ headerShown: false }}
-      >
-        <Stack.Screen name="Welcome" component={WelcomeScreen} />
-        <Stack.Screen name="Login" component={LoginScreen} />
-        <Stack.Screen name="Signup" component={SignupScreen} />
-        {/* <Stack.Screen name="ForgotPassword" component={ForgotPasswordScreen} /> */}
-        <Stack.Screen name="Profile" component={ProfileScreen} />
-        {/* <Stack.Screen name="ReadinessQuestionnaire" component={ReadinessQuestionnaireScreen} />
-        <Stack.Screen name="AppointmentScheduling" component={AppointmentSchedulingScreen} /> */}
-        <Stack.Screen name="Appointments" component={Appointments} />
-        <Stack.Screen name="CarePlanC" component={CarePlanMgtClient} />
-        <Stack.Screen name="MedicationC" component={MedicationMgtClient} />
-        <Stack.Screen name="CarePlanCN" component={CarePlanMgtCN} />
-        <Stack.Screen name="MedicationCN" component={MedicationMgtCN} />
-        <Stack.Screen name="NotificationsC" component={NotificationsClient} />
-        <Stack.Screen name="NotificationsCN" component={NotificationsCN} />
-        <Stack.Screen name="ClientDashboard" component={ClientDashboard} />
-        <Stack.Screen name="CNDashboard" component={CNDashboard} />
-        <Stack.Screen name="Messaging" component={Messaging} />
-      </Stack.Navigator>
->>>>>>> 17a41b08
     </NavigationContainer>
   );
 }