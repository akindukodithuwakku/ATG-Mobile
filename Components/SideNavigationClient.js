import React from "react";
import {
  Text,
  TouchableOpacity,
  StyleSheet,
  Image,
  Animated,
} from "react-native";
import { Ionicons, Foundation } from "@expo/vector-icons";
import { useRoute } from "@react-navigation/native";
import { useAutomaticLogout } from "../screens/AutoLogout";

const SideNavigationClient = ({ navigation, onClose }) => {
  const route = useRoute();
  const { resetTimer } = useAutomaticLogout();
  const [slideAnim] = React.useState(new Animated.Value(-300)); // Slide-in animation

  // Menu items with routes and icons
  const menuItems = [
    { name: "Home", icon: "home-outline", route: "ClientDashboard" },
    {
      name: "CarePlan",
      icon: require("../assets/CarePlanIcon.png"),
<<<<<<< HEAD
      route: "CarePlanC",
=======
      route: "ClientCarePlansScreen",
>>>>>>> 880d6058
    },
    {
      name: "Medication",
      icon: "clipboard-notes",
      route: "MedicationC",
    },
    {
      name: "Documents",
      icon: "document-text-outline",
      route: "Documents",
    },
    {
      name: "Notifications",
      icon: "notifications-outline",
      route: "NotificationsC",
    },
    { name: "Profile", icon: "person-outline", route: "ProfileC" },
  ];

  // Slide-in animation when the component mounts
  React.useEffect(() => {
    Animated.spring(slideAnim, {
      toValue: 0,
      useNativeDriver: true,
    }).start();
  }, []);

  const handleNavigation = (route) => {
    resetTimer();
    navigation.navigate(route);
    onClose();
  };

  const handleInteraction = () => {
    resetTimer();
  };

  return (
    <Animated.View
      style={[styles.container, { transform: [{ translateX: slideAnim }] }]}
      onTouchStart={handleInteraction}
    >
      {/* Close Button */}
      <TouchableOpacity style={styles.closeButton} onPress={onClose}>
        <Ionicons name="close" size={30} color="white" />
      </TouchableOpacity>

      {/* Header */}
      <Text style={styles.header}>Menu</Text>

      {/* Menu Items */}
      {menuItems.map((item, index) => (
        <TouchableOpacity
          key={index}
          style={[
            styles.menuItem,
            route.name === item.route && styles.activeMenuItem, // Highlight active item
          ]}
          onPress={() => handleNavigation(item.route)}
          onPressIn={handleInteraction}
        >
          {typeof item.icon === "string" ? (
            item.icon === "clipboard-notes" ? (
              <Foundation
                name="clipboard-notes"
                size={24}
                color="#363636"
                marginLeft={5}
              />
            ) : (
              <Ionicons name={item.icon} size={24} color="#363636" />
            )
          ) : (
            <Image source={item.icon} style={styles.icon} />
          )}
          <Text
            style={[
              styles.menuText,
              route.name === item.route && styles.activeText,
            ]}
          >
            {item.name}
          </Text>
        </TouchableOpacity>
      ))}
    </Animated.View>
  );
};

const styles = StyleSheet.create({
  container: {
    position: "absolute",
    left: 0,
    top: 30,
    bottom: 0,
    width: "80%",
    backgroundColor: "#35AFEA",
    padding: 20,
    borderTopRightRadius: 20,
    borderBottomRightRadius: 20,
    elevation: 5,
    shadowColor: "#000",
    shadowOffset: { width: 2, height: 2 },
    shadowOpacity: 0.2,
    shadowRadius: 5,
    zIndex: 10,
  },
  closeButton: {
    alignSelf: "flex-end",
    marginBottom: 20,
  },
  header: {
    fontSize: 24,
    fontWeight: "bold",
    marginBottom: 30,
    color: "white",
  },
  menuItem: {
    flexDirection: "row",
    alignItems: "center",
    paddingVertical: 12,
    paddingHorizontal: 10,
    marginBottom: 15,
    borderRadius: 10,
    backgroundColor: "#2a8ac7",
    transition: "background-color 0.3s ease, transform 0.2s ease",
  },
  activeMenuItem: {
    backgroundColor: "#09D1C7",
  },
  activeText: {
    color: "#fff",
  },
  menuText: {
    fontSize: 16,
    marginLeft: 12,
    color: "#fff",
  },
  icon: {
    width: 24,
    height: 28,
    // resizeMode: "contain",
  },
});

export default SideNavigationClient;<|MERGE_RESOLUTION|>--- conflicted
+++ resolved
@@ -21,11 +21,7 @@
     {
       name: "CarePlan",
       icon: require("../assets/CarePlanIcon.png"),
-<<<<<<< HEAD
-      route: "CarePlanC",
-=======
       route: "ClientCarePlansScreen",
->>>>>>> 880d6058
     },
     {
       name: "Medication",
