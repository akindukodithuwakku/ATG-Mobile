import AsyncStorage from "@react-native-async-storage/async-storage";
import { database } from "../firebaseConfig.js";
import { ref, push } from "firebase/database";
import {
  addNotification,
  showWarningNotification,
  showInfoNotification,
  sendNotificationToUser,
} from "./NotificationHandler";

const MEDICATION_REMINDERS_KEY = "@medication_reminders";
const MEDICATION_SCHEDULE_KEY = "@medication_schedule";

// Default times for medication schedules
export const DEFAULT_TIMES = {
  Morning: { hour: 8, minute: 0 }, // 8:00 AM
  Evening: { hour: 19, minute: 20 }, // 6:00 PM
  Night: { hour: 0, minute: 25 }, // 12:25 AM
};

// Get current user ID for Firebase notifications
const getCurrentUserId = async () => {
  try {
    return await AsyncStorage.getItem("appUser");
  } catch (error) {
    console.error("Error getting current user:", error);
    return null;
  }
};

// Save notification to Firebase for the current user
const saveNotificationToFirebase = async (notification) => {
  try {
    const userId = await getCurrentUserId();
    if (!userId) {
      console.warn("No user ID found, falling back to local storage");
      return await addNotification(notification.message, notification.type, notification.data);
    }

    const notificationsRef = ref(database, `notifications/${userId}`);
    await push(notificationsRef, {
      ...notification,
      createdAt: Date.now(),
      firebaseId: notification.id
    });
    
    return notification;
  } catch (error) {
    console.error("Error saving notification to Firebase:", error);
    // Fallback to local storage
    return await addNotification(notification.message, notification.type, notification.data);
  }
};

// Create notification and save to Firebase
const createAndSaveNotification = async (message, type = 'info', data = {}) => {
  const notification = {
    id: Date.now() + Math.random().toString(36).substr(2, 9),
    message,
    type,
    timestamp: new Date().toISOString(),
    read: false,
    data
  };
  
  return await saveNotificationToFirebase(notification);
};

// Medication reminder structure
const createMedicationReminder = (
  medicationName,
  dosage,
  scheduleType,
  time,
  refillDate
) => ({
  id: Date.now() + Math.random().toString(36).substr(2, 9),
  medicationName,
  dosage,
  scheduleType,
  time,
  refillDate: new Date(refillDate),
  isActive: true,
  createdAt: new Date().toISOString(),
});

// Storage functions
export const saveMedicationReminders = async (reminders) => {
  try {
    await AsyncStorage.setItem(
      MEDICATION_REMINDERS_KEY,
      JSON.stringify(reminders)
    );
  } catch (error) {
    console.error("Error saving medication reminders:", error);
  }
};

export const loadMedicationReminders = async () => {
  try {
    const stored = await AsyncStorage.getItem(MEDICATION_REMINDERS_KEY);
    return stored ? JSON.parse(stored) : [];
  } catch (error) {
    console.error("Error loading medication reminders:", error);
    return [];
  }
};

// Parse custom frequency text and return interval in minutes
export const parseCustomFrequency = (frequencyText) => {
  if (!frequencyText) return null;

  const text = frequencyText.toLowerCase().trim();

  // Parse common frequency patterns
  if (text.includes("every")) {
    // "Every 4 hours", "Every 6 hours", "Every 30 minutes"
    const numberMatch = text.match(
      /every\s+(\d+)\s*(hour|hours|minute|minutes|hr|hrs|min|mins)/
    );
    if (numberMatch) {
      const value = parseInt(numberMatch[1]);
      const unit = numberMatch[2];

      if (unit.includes("hour") || unit.includes("hr")) {
        return value * 60; // Convert hours to minutes
      } else if (unit.includes("minute") || unit.includes("min")) {
        return value;
      }
    }
  }

  // "Twice a day", "3 times a day"
  if (text.includes("day")) {
    const numberMatch = text.match(
      /(\d+)\s*times?\s*a?\s*day|twice\s*a?\s*day|three\s*times?\s*a?\s*day/
    );
    if (numberMatch) {
      let timesPerDay = 1;
      if (text.includes("twice")) {
        timesPerDay = 2;
      } else if (text.includes("three")) {
        timesPerDay = 3;
      } else {
        timesPerDay = parseInt(numberMatch[1]) || 1;
      }
      return Math.floor((24 * 60) / timesPerDay); // Distribute evenly throughout day
    }
  }

  // "Once daily", "Daily"
  if (text.includes("daily") || text.includes("once")) {
    return 24 * 60; // Once every 24 hours
  }

  // Default to 8 hours if can't parse
  return 8 * 60;
};

// Create multiple reminders for custom frequency
export const createCustomFrequencyReminders = (
  medicationName,
  dosage,
  frequencyText,
  refillDate
) => {
  const intervalMinutes = parseCustomFrequency(frequencyText);
  if (!intervalMinutes) return [];

  const now = new Date();
  const reminders = [];

  // Create first reminder starting from next hour
  const firstReminderTime = new Date(now);
  firstReminderTime.setHours(firstReminderTime.getHours() + 1, 0, 0, 0);

  // Create reminders for the next 7 days
  const endDate = new Date(now);
  endDate.setDate(endDate.getDate() + 7);

  let currentTime = new Date(firstReminderTime);
  let reminderCount = 0;

  while (currentTime <= endDate && reminderCount < 50) {
    // Limit to 50 reminders
    const reminder = createMedicationReminder(
      medicationName,
      dosage,
      `Custom (${frequencyText})`,
      currentTime.toISOString(),
      refillDate
    );

    reminders.push(reminder);

    // Add interval for next reminder
    currentTime = new Date(currentTime.getTime() + intervalMinutes * 60 * 1000);
    reminderCount++;
  }

  return reminders;
};

// Get default time for schedule type
export const getDefaultTimeForSchedule = (scheduleType) => {
  return DEFAULT_TIMES[scheduleType] || { hour: 12, minute: 0 };
};

// Create time from default or custom
export const createScheduleTime = (scheduleType, customTime = null) => {
  if (customTime) {
    return new Date(customTime);
  }

  const defaultTime = getDefaultTimeForSchedule(scheduleType);
  const now = new Date();
  const scheduleTime = new Date(now);
  scheduleTime.setHours(defaultTime.hour, defaultTime.minute, 0, 0);

  // If the time has passed today, set it for tomorrow
  if (scheduleTime <= now) {
    scheduleTime.setDate(scheduleTime.getDate() + 1);
  }

  return scheduleTime;
};

// Schedule medication reminder
export const scheduleMedicationReminder = async (
  medicationName,
  dosage,
  scheduleTypes,
  customFrequency,
  refillDate
) => {
  try {
    const reminders = await loadMedicationReminders();
    const newReminders = [];

    // Create reminders for each schedule type
    scheduleTypes.forEach((scheduleType) => {
      if (scheduleType === "Other" && customFrequency) {
        // For custom schedule, parse frequency and create multiple reminders
        const customReminders = createCustomFrequencyReminders(
          medicationName,
          dosage,
          customFrequency,
          refillDate
        );
        newReminders.push(...customReminders);

        // Add immediate notification about custom schedule
        createAndSaveNotification(
          `Custom medication schedule set: ${medicationName} - ${customFrequency}`,
          "info",
          {
            type: "custom_schedule_set",
            medicationName,
            frequency: customFrequency,
            reminderCount: customReminders.length,
          }
        );
      } else if (DEFAULT_TIMES[scheduleType]) {
        // For standard schedules, use default times
        const scheduleTime = createScheduleTime(scheduleType);
        const reminder = createMedicationReminder(
          medicationName,
          dosage,
          scheduleType,
          scheduleTime.toISOString(),
          refillDate
        );
        newReminders.push(reminder);
      }
    });

    const updatedReminders = [...reminders, ...newReminders];
    await saveMedicationReminders(updatedReminders);

    // Create confirmation notification
<<<<<<< HEAD
    const scheduleInfo = scheduleTypes.includes("Other") && customFrequency
      ? `custom schedule (${customFrequency})`
      : scheduleTypes.join(", ");
      
    await createAndSaveNotification(
=======
    const scheduleInfo =
      scheduleTypes.includes("Other") && customFrequency
        ? `custom schedule (${customFrequency})`
        : scheduleTypes.join(", ");

    await addNotification(
>>>>>>> bac59367
      `Medication reminders set for ${medicationName} - ${scheduleInfo}`,
      "success",
      {
        type: "medication_scheduled",
        medicationName,
        scheduleTypes,
        customFrequency: customFrequency || null,
        reminderCount: newReminders.length,
      }
    );

    return newReminders;
  } catch (error) {
    console.error("Error scheduling medication reminder:", error);
    throw error;
  }
};

// Check for due medication reminders
export const checkMedicationReminders = async () => {
  try {
    const reminders = await loadMedicationReminders();
    const now = new Date();
    const dueReminders = [];

    for (const reminder of reminders) {
      if (!reminder.isActive) continue;

      const reminderTime = new Date(reminder.time);
      const timeDiff = now - reminderTime;

      // Check if reminder is due (within 10 minutes of scheduled time)
      if (timeDiff >= 0 && timeDiff <= 10 * 60 * 1000) {
        // Check if medication was already taken for this schedule today
        const alreadyTaken = await isMedicationAlreadyTaken(
          reminder.medicationName,
          reminder.scheduleType
        );

        if (!alreadyTaken) {
          dueReminders.push(reminder);

          // Send notification for due reminder
          await createAndSaveNotification(
            `Time to take your medication: ${reminder.medicationName} (${reminder.dosage})`,
            "warning",
            {
              type: "medication_reminder",
              medicationName: reminder.medicationName,
              dosage: reminder.dosage,
              scheduleType: reminder.scheduleType,
            }
          );
        }
      }
    }

    return dueReminders;
  } catch (error) {
    console.error("Error checking medication reminders:", error);
    return [];
  }
};

// Check for refill date reminders
export const checkRefillReminders = async () => {
  try {
    const reminders = await loadMedicationReminders();
    const now = new Date();
    const refillDueReminders = [];

    reminders.forEach((reminder) => {
      if (!reminder.isActive) return;

      const refillDate = new Date(reminder.refillDate);
      const daysUntilRefill = Math.ceil(
        (refillDate - now) / (1000 * 60 * 60 * 24)
      );

      // Check if refill is due in 3 days or less
      if (daysUntilRefill <= 3 && daysUntilRefill >= 0) {
        refillDueReminders.push({
          ...reminder,
          daysUntilRefill,
        });
      }

      // Check if refill date has passed
      if (daysUntilRefill < 0) {
        refillDueReminders.push({
          ...reminder,
          daysUntilRefill,
          overdue: true,
        });
      }
    });

    // Send notifications for refill reminders
    for (const reminder of refillDueReminders) {
      const message = reminder.overdue
        ? `Your ${reminder.medicationName} refill is overdue!`
        : `Your ${reminder.medicationName} needs to be refilled in ${reminder.daysUntilRefill} day(s)`;

      await createAndSaveNotification(message, reminder.overdue ? "error" : "warning", {
        type: "refill_reminder",
        medicationName: reminder.medicationName,
        refillDate: reminder.refillDate,
        daysUntilRefill: reminder.daysUntilRefill,
        overdue: reminder.overdue,
      });
    }

    return refillDueReminders;
  } catch (error) {
    console.error("Error checking refill reminders:", error);
    return [];
  }
};

// Start medication monitoring service
export const startMedicationMonitoring = () => {
  // Check every 10 minutes for medication reminders (600000ms = 10 minutes)
  const medicationInterval = setInterval(checkMedicationReminders, 600000);

  // Check every hour for refill reminders
  const refillInterval = setInterval(checkRefillReminders, 3600000);

  // Return cleanup function
  return () => {
    clearInterval(medicationInterval);
    clearInterval(refillInterval);
  };
};

// Get active medication reminders
export const getActiveMedicationReminders = async () => {
  try {
    const reminders = await loadMedicationReminders();
    return reminders.filter((reminder) => reminder.isActive);
  } catch (error) {
    console.error("Error getting active medication reminders:", error);
    return [];
  }
};

// Disable medication reminder
export const disableMedicationReminder = async (reminderId) => {
  try {
    const reminders = await loadMedicationReminders();
    const updatedReminders = reminders.map((reminder) =>
      reminder.id === reminderId ? { ...reminder, isActive: false } : reminder
    );

    await saveMedicationReminders(updatedReminders);

    await createAndSaveNotification("Medication reminder disabled", "info", {
      type: "reminder_disabled",
      reminderId,
    });
  } catch (error) {
    console.error("Error disabling medication reminder:", error);
    throw error;
  }
};

// Format time display
export const formatTimeDisplay = (scheduleType) => {
  const defaultTime = getDefaultTimeForSchedule(scheduleType);
  const hour12 =
    defaultTime.hour > 12 ? defaultTime.hour - 12 : defaultTime.hour;
  const period = defaultTime.hour >= 12 ? "PM" : "AM";
  const displayHour = hour12 === 0 ? 12 : hour12;
  const displayMinute = defaultTime.minute.toString().padStart(2, "0");

  return `${displayHour}:${displayMinute} ${period}`;
};

// Get custom frequency examples for user guidance
export const getCustomFrequencyExamples = () => {
  return [
    "Every 4 hours",
    "Every 6 hours",
    "Every 8 hours",
    "Every 30 minutes",
    "Twice a day",
    "3 times a day",
    "Once daily",
    "Every 12 hours",
  ];
};

// Validate custom frequency input
export const validateCustomFrequency = (frequencyText) => {
  if (!frequencyText || frequencyText.trim().length === 0) {
    return { isValid: false, error: "Frequency is required" };
  }

  const intervalMinutes = parseCustomFrequency(frequencyText);

  if (!intervalMinutes) {
    return {
      isValid: false,
      error: "Please use format like 'Every 4 hours' or 'Twice a day'",
    };
  }

  if (intervalMinutes < 15) {
    return {
      isValid: false,
      error: "Minimum interval is 15 minutes",
    };
  }

  if (intervalMinutes > 24 * 60) {
    return {
      isValid: false,
      error: "Maximum interval is 24 hours",
    };
  }

  return {
    isValid: true,
    intervalMinutes,
    description: `This will create reminders every ${Math.floor(
      intervalMinutes / 60
    )} hours and ${intervalMinutes % 60} minutes`,
  };
};

// Storage key for medication taken records
const MEDICATION_TAKEN_KEY = "@medication_taken";

// Mark medication as taken
export const markMedicationAsTaken = async (
  medicationName,
  dosage,
  scheduleType
) => {
  try {
    // Get current taken records
    const storedTaken = await AsyncStorage.getItem(MEDICATION_TAKEN_KEY);
    const takenRecords = storedTaken ? JSON.parse(storedTaken) : [];

    // Create new taken record
    const takenRecord = {
      id: Date.now() + Math.random().toString(36).substr(2, 9),
      medicationName,
      dosage,
      scheduleType,
      takenAt: new Date().toISOString(),
      date: new Date().toDateString(),
    };

    // Add to records
    takenRecords.push(takenRecord);

    // Save updated records
<<<<<<< HEAD
    await AsyncStorage.setItem(MEDICATION_TAKEN_KEY, JSON.stringify(takenRecords));
    
    // Add success notification
    await createAndSaveNotification(
      `✓ ${medicationName} marked as taken`,
      "success",
      {
        type: "medication_taken",
        medicationName,
        dosage,
        scheduleType,
        takenAt: takenRecord.takenAt
      }
=======
    await AsyncStorage.setItem(
      MEDICATION_TAKEN_KEY,
      JSON.stringify(takenRecords)
>>>>>>> bac59367
    );

    // Add success notification
    await addNotification(`✓ ${medicationName} marked as taken`, "success", {
      type: "medication_taken",
      medicationName,
      dosage,
      scheduleType,
      takenAt: takenRecord.takenAt,
    });

    return takenRecord;
  } catch (error) {
    console.error("Error marking medication as taken:", error);
    throw error;
  }
};

// Check if medication is already taken today for specific schedule
export const isMedicationAlreadyTaken = async (
  medicationName,
  scheduleType
) => {
  try {
    const storedTaken = await AsyncStorage.getItem(MEDICATION_TAKEN_KEY);
    const takenRecords = storedTaken ? JSON.parse(storedTaken) : [];

    const today = new Date().toDateString();

    // Check if this medication and schedule was already taken today
    const takenToday = takenRecords.find(
      (record) =>
        record.medicationName === medicationName &&
        record.scheduleType === scheduleType &&
        record.date === today
    );

    return !!takenToday;
  } catch (error) {
    console.error("Error checking if medication taken:", error);
    return false;
  }
};

// Get medication taken records
export const getMedicationTakenRecords = async () => {
  try {
    const storedTaken = await AsyncStorage.getItem(MEDICATION_TAKEN_KEY);
    return storedTaken ? JSON.parse(storedTaken) : [];
  } catch (error) {
    console.error("Error getting medication taken records:", error);
    return [];
  }
};

// Test function to manually trigger reminder check (useful for testing)
export const testMedicationReminderCheck = async () => {
  try {
    console.log("Testing medication reminder check...");
    const dueReminders = await checkMedicationReminders();
    console.log(`Found ${dueReminders.length} due reminders`);
    return dueReminders;
  } catch (error) {
    console.error("Error in test reminder check:", error);
    return [];
  }
};

// Clear all medication taken records (useful for testing)
export const clearMedicationTakenRecords = async () => {
  try {
    await AsyncStorage.removeItem(MEDICATION_TAKEN_KEY);
    await createAndSaveNotification("Medication taken records cleared", "info");
    return true;
  } catch (error) {
    console.error("Error clearing medication taken records:", error);
    return false;
  }
};<|MERGE_RESOLUTION|>--- conflicted
+++ resolved
@@ -278,20 +278,11 @@
     await saveMedicationReminders(updatedReminders);
 
     // Create confirmation notification
-<<<<<<< HEAD
     const scheduleInfo = scheduleTypes.includes("Other") && customFrequency
       ? `custom schedule (${customFrequency})`
       : scheduleTypes.join(", ");
       
     await createAndSaveNotification(
-=======
-    const scheduleInfo =
-      scheduleTypes.includes("Other") && customFrequency
-        ? `custom schedule (${customFrequency})`
-        : scheduleTypes.join(", ");
-
-    await addNotification(
->>>>>>> bac59367
       `Medication reminders set for ${medicationName} - ${scheduleInfo}`,
       "success",
       {
@@ -549,7 +540,6 @@
     takenRecords.push(takenRecord);
 
     // Save updated records
-<<<<<<< HEAD
     await AsyncStorage.setItem(MEDICATION_TAKEN_KEY, JSON.stringify(takenRecords));
     
     // Add success notification
@@ -563,21 +553,7 @@
         scheduleType,
         takenAt: takenRecord.takenAt
       }
-=======
-    await AsyncStorage.setItem(
-      MEDICATION_TAKEN_KEY,
-      JSON.stringify(takenRecords)
->>>>>>> bac59367
-    );
-
-    // Add success notification
-    await addNotification(`✓ ${medicationName} marked as taken`, "success", {
-      type: "medication_taken",
-      medicationName,
-      dosage,
-      scheduleType,
-      takenAt: takenRecord.takenAt,
-    });
+    );
 
     return takenRecord;
   } catch (error) {
