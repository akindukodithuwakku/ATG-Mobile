{
  "name": "atg_healthcare",
  "license": "0BSD",
  "version": "1.0.0",
  "main": "index.js",
  "scripts": {
    "start": "expo start",
    "android": "expo start --android",
    "ios": "expo start --ios",
    "web": "expo start --web"
  },
  "dependencies": {
<<<<<<< HEAD
    "@expo/metro-runtime": "~4.0.0",
    "@expo/vector-icons": "^14.0.4",
    "@react-native-picker/picker": "2.9.0",
=======
    "@aws-amplify/react-native": "^1.1.7",
    "@expo/metro-runtime": "~4.0.1",
    "@expo/vector-icons": "^14.0.2",
    "@react-native-async-storage/async-storage": "1.23.1",
>>>>>>> dd6d1bde
    "@react-navigation/drawer": "^7.1.1",
    "@react-navigation/native": "^7.0.14",
    "@react-navigation/stack": "^7.1.1",
    "amazon-cognito-identity-js": "^6.3.15",
    "aws-amplify": "^6.14.1",
    "expo": "~52.0.23",
<<<<<<< HEAD
    "expo-document-picker": "~13.0.3",
    "expo-linear-gradient": "~14.0.2",
    "expo-sharing": "~13.0.1",
    "expo-status-bar": "~2.0.0",
    "react": "18.3.1",
    "react-dom": "18.3.1",
    "react-native": "0.76.5",
    "react-native-document-picker": "^9.3.1",
    "react-native-fs": "^2.20.0",
    "react-native-gesture-handler": "^2.23.1",
    "react-native-reanimated": "^3.16.7",
    "react-native-safe-area-context": "^5.0.0",
    "react-native-screens": "^4.4.0",
    "react-native-svg": "^15.11.1",
    "react-native-vector-icons": "^10.2.0",
    "react-native-web": "~0.19.13"
  },
  "devDependencies": {
    "@babel/core": "^7.20.0",
    "@react-native-community/cli": "^15.1.3"
=======
    "expo-image-picker": "~16.0.6",
    "expo-linear-gradient": "~14.0.2",
    "expo-status-bar": "~2.0.1",
    "react": "18.3.1",
    "react-dom": "18.3.1",
    "react-native": "0.76.7",
    "react-native-gesture-handler": "~2.20.2",
    "react-native-reanimated": "~3.16.1",
    "react-native-safe-area-context": "4.12.0",
    "react-native-screens": "~4.4.0",
    "react-native-web": "~0.19.13",
    "react-native-webview": "13.12.5"
  },
  "devDependencies": {
    "@babel/core": "^7.25.2",
    "react-native-dotenv": "^3.4.11"
>>>>>>> dd6d1bde
  },
  "private": true
}<|MERGE_RESOLUTION|>--- conflicted
+++ resolved
@@ -10,61 +10,40 @@
     "web": "expo start --web"
   },
   "dependencies": {
-<<<<<<< HEAD
-    "@expo/metro-runtime": "~4.0.0",
-    "@expo/vector-icons": "^14.0.4",
-    "@react-native-picker/picker": "2.9.0",
-=======
     "@aws-amplify/react-native": "^1.1.7",
     "@expo/metro-runtime": "~4.0.1",
-    "@expo/vector-icons": "^14.0.2",
+    "@expo/vector-icons": "^14.0.4",
     "@react-native-async-storage/async-storage": "1.23.1",
->>>>>>> dd6d1bde
+    "@react-native-picker/picker": "2.9.0",
     "@react-navigation/drawer": "^7.1.1",
     "@react-navigation/native": "^7.0.14",
     "@react-navigation/stack": "^7.1.1",
     "amazon-cognito-identity-js": "^6.3.15",
     "aws-amplify": "^6.14.1",
     "expo": "~52.0.23",
-<<<<<<< HEAD
     "expo-document-picker": "~13.0.3",
+    "expo-image-picker": "~16.0.6",
     "expo-linear-gradient": "~14.0.2",
     "expo-sharing": "~13.0.1",
-    "expo-status-bar": "~2.0.0",
-    "react": "18.3.1",
-    "react-dom": "18.3.1",
-    "react-native": "0.76.5",
-    "react-native-document-picker": "^9.3.1",
-    "react-native-fs": "^2.20.0",
-    "react-native-gesture-handler": "^2.23.1",
-    "react-native-reanimated": "^3.16.7",
-    "react-native-safe-area-context": "^5.0.0",
-    "react-native-screens": "^4.4.0",
-    "react-native-svg": "^15.11.1",
-    "react-native-vector-icons": "^10.2.0",
-    "react-native-web": "~0.19.13"
-  },
-  "devDependencies": {
-    "@babel/core": "^7.20.0",
-    "@react-native-community/cli": "^15.1.3"
-=======
-    "expo-image-picker": "~16.0.6",
-    "expo-linear-gradient": "~14.0.2",
     "expo-status-bar": "~2.0.1",
     "react": "18.3.1",
     "react-dom": "18.3.1",
     "react-native": "0.76.7",
-    "react-native-gesture-handler": "~2.20.2",
-    "react-native-reanimated": "~3.16.1",
-    "react-native-safe-area-context": "4.12.0",
+    "react-native-document-picker": "^9.3.1",
+    "react-native-fs": "^2.20.0",
+    "react-native-gesture-handler": "~2.23.1",
+    "react-native-reanimated": "~3.16.7",
+    "react-native-safe-area-context": "^5.0.0",
     "react-native-screens": "~4.4.0",
+    "react-native-svg": "^15.11.1",
+    "react-native-vector-icons": "^10.2.0",
     "react-native-web": "~0.19.13",
     "react-native-webview": "13.12.5"
   },
   "devDependencies": {
     "@babel/core": "^7.25.2",
+    "@react-native-community/cli": "^15.1.3",
     "react-native-dotenv": "^3.4.11"
->>>>>>> dd6d1bde
   },
   "private": true
 }