--- conflicted
+++ resolved
@@ -11,8 +11,10 @@
   TouchableOpacity,
   StyleSheet,
   AppState,
+  Alert,
 } from "react-native";
 import { useNavigation, useFocusEffect } from "@react-navigation/native";
+import AsyncStorage from "@react-native-async-storage/async-storage";
 
 const SIGNOUT_API_ENDPOINT =
   "https://uqzl6jyqvg.execute-api.ap-south-1.amazonaws.com/dev/signOut";
@@ -34,13 +36,8 @@
 
     const checkInactivity = () => {
       const timeSinceLastActivity = Date.now() - lastActivity;
-<<<<<<< HEAD
-      // 15 seconds for testing
-      if (isTimerActive && timeSinceLastActivity > 1500000) {
-=======
       // 30 minutes
       if (isTimerActive && timeSinceLastActivity > 1800000) {
->>>>>>> 0e734f69
         setIsTimerActive(false);
         autoLogoutOccurred.current = true;
       }
