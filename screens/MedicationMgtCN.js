import React, { useEffect, useState } from "react";
import {
  View,
  Text,
  StyleSheet,
  TouchableOpacity,
  StatusBar,
  useColorScheme,
  TextInput,
  FlatList,
  ActivityIndicator,
} from "react-native";
import AsyncStorage from "@react-native-async-storage/async-storage";
import SideNavigationCN from "../Components/SideNavigationCN";
import BottomNavigationCN from "../Components/BottomNavigationCN";
import { Ionicons } from "@expo/vector-icons";

const MedicationMgtCN = ({ navigation }) => {
  const [isMenuOpen, setIsMenuOpen] = useState(false);
  const [searchQuery, setSearchQuery] = useState("");
  const [medications, setMedications] = useState([]);
  const [loading, setLoading] = useState(true);
<<<<<<< HEAD
  const scheme = useColorScheme();

  const care_navigator_username = "cn_alecbenjamin"; // 🔒 Hardcoded ID
=======
  const [careNavigatorUsername, setCareNavigatorUsername] = useState(null);
  const scheme = useColorScheme();

  // Get care navigator username on component mount
  useEffect(() => {
    const getCareNavigatorUsername = async () => {
      try {
        const username = await AsyncStorage.getItem("appUser");
        setCareNavigatorUsername(username);
      } catch (error) {
        console.error("Error getting care navigator username:", error);
      }
    };
    getCareNavigatorUsername();
  }, []);
>>>>>>> df48ebd6

  const toggleMenu = () => {
    setIsMenuOpen(!isMenuOpen);
  };

  const fetchMedications = async () => {
<<<<<<< HEAD
    try {
      setLoading(true);
      const response = await fetch(
        `https://rsxn7kxzr6.execute-api.ap-south-1.amazonaws.com/dev/viewMedications?care_navigator_id=${care_navigator_username}`
=======
    if (!careNavigatorUsername) {
      console.log("Care navigator username not available yet");
      setLoading(false);
      return;
    }

    try {
      setLoading(true);
      const response = await fetch(
        `https://rsxn7kxzr6.execute-api.ap-south-1.amazonaws.com/dev/viewMedications?care_navigator_id=${careNavigatorUsername}`
>>>>>>> df48ebd6
      );
      const result = await response.json();
      const sortedData = (result.medications || []).sort((a, b) =>
        a.full_name?.localeCompare(b.full_name)
      );
      setMedications(sortedData);
    } catch (error) {
      console.error("Error fetching medications:", error);
    } finally {
      setLoading(false);
    }
  };

  useEffect(() => {
<<<<<<< HEAD
    fetchMedications();
  }, []);
=======
    if (careNavigatorUsername) {
      fetchMedications();
    }
  }, [careNavigatorUsername]);
>>>>>>> df48ebd6

  const filteredMedications = medications.filter(
    (med) =>
      med.name.toLowerCase().includes(searchQuery.toLowerCase()) ||
      (med.full_name &&
        med.full_name.toLowerCase().includes(searchQuery.toLowerCase()))
  );

  return (
    <View style={styles.container}>
      <StatusBar
        barStyle={scheme === "dark" ? "light-content" : "dark-content"}
        translucent={true}
        backgroundColor={scheme === "dark" ? "#121212" : "#f8f9fa"}
      />

      <View style={styles.header}>
        <TouchableOpacity onPress={toggleMenu}>
          <Ionicons
            name={isMenuOpen ? "close" : "menu"}
            size={30}
            color="black"
          />
        </TouchableOpacity>
        <Text style={styles.headerText}>View Medication Management</Text>
      </View>

      {isMenuOpen && (
        <View style={styles.overlay}>
          <SideNavigationCN navigation={navigation} onClose={toggleMenu} />
          <TouchableOpacity
            style={styles.overlayBackground}
            onPress={toggleMenu}
          />
        </View>
      )}

      <View style={styles.searchContainer}>
        <TextInput
          style={styles.searchInput}
          placeholder="Search by Medication or Client Name"
          value={searchQuery}
          onChangeText={setSearchQuery}
        />
      </View>

      {loading ? (
        <ActivityIndicator
          size="large"
          color="#00AEEF"
          style={{ marginTop: 50 }}
        />
      ) : (
        <FlatList
          data={filteredMedications}
<<<<<<< HEAD
          keyExtractor={(item) =>
            item.id ? item.id.toString() : Math.random().toString()
          }
=======
          keyExtractor={(item) => item.id.toString()}
>>>>>>> df48ebd6
          ListHeaderComponent={
            <View style={styles.tableHeader}>
              <Text style={[styles.columnHeader, { flex: 2 }]}>Medication</Text>
              <Text style={[styles.columnHeader, { flex: 1 }]}>Dosage</Text>
              <Text style={[styles.columnHeader, { flex: 2 }]}>Schedule</Text>
              <Text style={[styles.columnHeader, { flex: 1 }]}>Refill</Text>
            </View>
          }
          renderItem={({ item }) => (
            <View style={{ marginBottom: 10 }}>
              <View style={styles.medicationRow}>
                <Text style={[styles.medicationText, { flex: 2 }]}>
                  {item.name}
                </Text>
                <Text style={[styles.medicationText, { flex: 1 }]}>
                  {item.dosage}
                </Text>
                <Text style={[styles.medicationText, { flex: 2 }]}>
                  {item.schedule_time}
                </Text>
                <Text style={[styles.medicationText, { flex: 1 }]}>
                  {item.refill_date?.split("T")[0]}
                </Text>
              </View>

              <View style={styles.card}>
                <Text style={styles.cardLabel}>
                  Client: {item.full_name || "Unknown"}
                </Text>
                <Text style={styles.cardLabel}>Taken Time:</Text>
                <Text style={styles.cardText}>
                  {item.taken_time
                    ? item.taken_time.replace("T", " ").split(".")[0]
                    : "Not taken yet"}
                </Text>
              </View>
            </View>
          )}
          contentContainerStyle={styles.tableContainer}
        />
      )}

      <View style={styles.buttonContainer}>
        <TouchableOpacity
          onPress={() => navigation.navigate("MarkMedication")}
          style={styles.navButton}
        >
          <Text style={styles.navButtonText}>✅ Mark Medication Taken</Text>
        </TouchableOpacity>

        <TouchableOpacity
          onPress={() => navigation.navigate("MedicationLog")}
          style={[styles.navButton, { backgroundColor: "#2196F3" }]}
        >
          <Text style={styles.navButtonText}>📋 View Medication Log</Text>
        </TouchableOpacity>
      </View>

      <BottomNavigationCN navigation={navigation} />
    </View>
  );
};

const styles = StyleSheet.create({
  container: { flex: 1, backgroundColor: "#fff" },
  header: {
    flexDirection: "row",
    alignItems: "center",
    padding: 15,
    backgroundColor: "#f8f9fa",
    marginTop: 30,
  },
  headerText: { fontSize: 20, fontWeight: "bold", marginLeft: 15 },
  searchContainer: { padding: 15 },
  searchInput: {
    height: 40,
    borderColor: "#ccc",
    borderWidth: 1,
    borderRadius: 5,
    paddingLeft: 10,
    backgroundColor: "#f8f9fa",
  },
  tableContainer: { flexGrow: 1, paddingHorizontal: 15 },
  tableHeader: {
    flexDirection: "row",
    backgroundColor: "#00AEEF",
    paddingVertical: 10,
    paddingHorizontal: 5,
  },
  columnHeader: { color: "#fff", fontWeight: "bold", textAlign: "center" },
  medicationRow: {
    flexDirection: "row",
    justifyContent: "space-between",
    paddingVertical: 10,
    paddingHorizontal: 5,
    borderBottomWidth: 1,
    borderBottomColor: "#ddd",
  },
  medicationText: { fontSize: 14, textAlign: "center" },
  overlay: {
    position: "absolute",
    top: 0,
    left: 0,
    width: "100%",
    height: "100%",
    flexDirection: "row",
    zIndex: 1,
  },
  overlayBackground: { flex: 1, backgroundColor: "rgba(0,0,0,0.4)" },
  buttonContainer: {
    flexDirection: "row",
    justifyContent: "space-around",
    padding: 16,
    backgroundColor: "#fff",
  },
  navButton: {
    backgroundColor: "#4CAF50",
    paddingVertical: 10,
    paddingHorizontal: 12,
    borderRadius: 8,
  },
  navButtonText: { color: "#fff", fontWeight: "bold", fontSize: 14 },
  card: {
    backgroundColor: "#f0f8ff",
    padding: 10,
    marginHorizontal: 5,
    marginTop: 4,
    borderRadius: 8,
    borderWidth: 1,
    borderColor: "#cce5ff",
  },
  cardLabel: {
    fontWeight: "bold",
    fontSize: 14,
    marginBottom: 2,
    color: "#333",
  },
  cardText: {
    fontSize: 13,
    color: "#555",
  },
});

export default MedicationMgtCN;<|MERGE_RESOLUTION|>--- conflicted
+++ resolved
@@ -20,11 +20,6 @@
   const [searchQuery, setSearchQuery] = useState("");
   const [medications, setMedications] = useState([]);
   const [loading, setLoading] = useState(true);
-<<<<<<< HEAD
-  const scheme = useColorScheme();
-
-  const care_navigator_username = "cn_alecbenjamin"; // 🔒 Hardcoded ID
-=======
   const [careNavigatorUsername, setCareNavigatorUsername] = useState(null);
   const scheme = useColorScheme();
 
@@ -40,19 +35,12 @@
     };
     getCareNavigatorUsername();
   }, []);
->>>>>>> df48ebd6
 
   const toggleMenu = () => {
     setIsMenuOpen(!isMenuOpen);
   };
 
   const fetchMedications = async () => {
-<<<<<<< HEAD
-    try {
-      setLoading(true);
-      const response = await fetch(
-        `https://rsxn7kxzr6.execute-api.ap-south-1.amazonaws.com/dev/viewMedications?care_navigator_id=${care_navigator_username}`
-=======
     if (!careNavigatorUsername) {
       console.log("Care navigator username not available yet");
       setLoading(false);
@@ -63,7 +51,6 @@
       setLoading(true);
       const response = await fetch(
         `https://rsxn7kxzr6.execute-api.ap-south-1.amazonaws.com/dev/viewMedications?care_navigator_id=${careNavigatorUsername}`
->>>>>>> df48ebd6
       );
       const result = await response.json();
       const sortedData = (result.medications || []).sort((a, b) =>
@@ -78,15 +65,10 @@
   };
 
   useEffect(() => {
-<<<<<<< HEAD
-    fetchMedications();
-  }, []);
-=======
     if (careNavigatorUsername) {
       fetchMedications();
     }
   }, [careNavigatorUsername]);
->>>>>>> df48ebd6
 
   const filteredMedications = medications.filter(
     (med) =>
@@ -142,13 +124,9 @@
       ) : (
         <FlatList
           data={filteredMedications}
-<<<<<<< HEAD
           keyExtractor={(item) =>
             item.id ? item.id.toString() : Math.random().toString()
           }
-=======
-          keyExtractor={(item) => item.id.toString()}
->>>>>>> df48ebd6
           ListHeaderComponent={
             <View style={styles.tableHeader}>
               <Text style={[styles.columnHeader, { flex: 2 }]}>Medication</Text>
