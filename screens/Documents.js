--- conflicted
+++ resolved
@@ -50,11 +50,7 @@
   const uploadDocument = (uri, name) => {
     return new Promise(async (resolve, reject) => {
       try {
-<<<<<<< HEAD
-        const clientUsername = "kavindya_02"; // or fetch dynamically if you have auth
-=======
         const clientUsername = await AsyncStorage.getItem("appUser"); // or fetch dynamically if you have auth
->>>>>>> df48ebd6
         setUploadingFiles((prev) => ({
           ...prev,
           [name]: { progress: 0 },
@@ -312,7 +308,6 @@
           {confirmedFiles.length > 0 && (
             <>
               <Text style={styles.sectionTitle}>Recently Uploaded</Text>
-<<<<<<< HEAD
               {confirmedFiles.map((item, index) => (
                 <View key={index} style={styles.fileItem}>
                   <Ionicons
@@ -329,32 +324,6 @@
                   </TouchableOpacity>
                 </View>
               ))}
-=======
-              <FlatList
-                data={confirmedFiles}
-                keyExtractor={(_, i) => i.toString()}
-                renderItem={({ item, index }) => (
-                  <View style={styles.fileItem}>
-                    <Ionicons
-                      name="document-text-outline"
-                      size={20}
-                      color="#00AEEF"
-                    />
-                    <Text style={styles.fileName}>{item.name}</Text>
-                    <TouchableOpacity
-                      style={styles.removeButton}
-                      onPress={() => removeFile(index, item)}
-                    >
-                      <Ionicons
-                        name="trash-outline"
-                        size={25}
-                        color="#FF0000"
-                      />
-                    </TouchableOpacity>
-                  </View>
-                )}
-              />
->>>>>>> df48ebd6
             </>
           )}
 
