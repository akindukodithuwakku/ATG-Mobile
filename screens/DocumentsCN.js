import React, { useState, useEffect, useMemo } from "react";
import {
  View,
  Text,
  StyleSheet,
  TextInput,
  TouchableOpacity,
  StatusBar,
  ActivityIndicator,
  Alert,
  useColorScheme,
  FlatList,
} from "react-native";
import AsyncStorage from "@react-native-async-storage/async-storage";
import { Picker } from "@react-native-picker/picker";
import { Ionicons } from "@expo/vector-icons";
import * as FileSystem from "expo-file-system";
import * as Sharing from "expo-sharing";
import SideNavigationCN from "../Components/SideNavigationCN";
import BottomNavigationCN from "../Components/BottomNavigationCN";

const API_URL =
  "https://pbhcgeu119.execute-api.ap-south-1.amazonaws.com/dev/UploadDocumentHandler";
const SIGNED_URL_API =
  "https://pbhcgeu119.execute-api.ap-south-1.amazonaws.com/dev/DocumentDownloadHandler";

const DocumentsCN = ({ navigation }) => {
  const [isMenuOpen, setIsMenuOpen] = useState(false);
  const [documentsData, setDocumentsData] = useState([]);
  const [search, setSearch] = useState("");
  const [sortedBy, setSortedBy] = useState("Client");
  const [loading, setLoading] = useState(false);
  const [careNavigatorId, setCareNavigatorId] = useState(null);
  const scheme = useColorScheme();

<<<<<<< HEAD
  // Replace this with the actual logged-in care navigator ID
  const careNavigatorId ='cn_alecbenjamin';

  useEffect(() => {
    fetchDocuments();
  }, [search]);
=======
  // Get care navigator ID when component mounts
  useEffect(() => {
    const getCareNavigatorId = async () => {
      try {
        const id = await AsyncStorage.getItem("appUser");
        setCareNavigatorId(id);
      } catch (error) {
        console.error("Error getting care navigator ID:", error);
      }
    };
    getCareNavigatorId();
  }, []);
>>>>>>> df48ebd6

  useEffect(() => {
    if (careNavigatorId) {
      fetchDocuments();
    }
  }, [search, careNavigatorId]);

  const fetchDocuments = async () => {
    setLoading(true);
    try {
<<<<<<< HEAD
      const url = `${API_URL}?careNavigatorId=${encodeURIComponent(careNavigatorId)}&search=${encodeURIComponent(search)}`;
=======
      const url = `${API_URL}?careNavigatorId=${encodeURIComponent(
        careNavigatorId
      )}&search=${encodeURIComponent(search)}`;
>>>>>>> df48ebd6

      const res = await fetch(url);
      if (!res.ok) throw new Error("Failed to fetch documents");

      const json = await res.json();
      const docs = Array.isArray(json) ? json : json.body;
      const list = typeof docs === "string" ? JSON.parse(docs) : docs;

      const formatted = list.map((doc) => {
        const s3Key = decodeURIComponent(
          doc.document_url.split("amazonaws.com/")[1].split("?")[0]
        );
        return {
          id: String(doc.doc_id || doc.id),
          name: doc.full_name || doc.user_name || doc.user_id || "Unknown",
          fileName: s3Key.split("/").pop(),
          uploadDate: doc.created_at?.split("T")[0] || "N/A",
          s3Key,
        };
      });

      setDocumentsData(formatted);
    } catch (err) {
      console.error("Fetch Error:", err);
      Alert.alert("Error", "Failed to fetch documents.");
    } finally {
      setLoading(false);
    }
  };

  const downloadAndSaveFile = async (fileName, s3Key) => {
    try {
      const encodedKey = encodeURIComponent(s3Key);
      const response = await fetch(`${SIGNED_URL_API}?s3Key=${encodedKey}`);
      const { downloadUrl } = await response.json();

      if (!downloadUrl) throw new Error("Invalid download URL");

      const fileUri = FileSystem.documentDirectory + fileName;

      const { uri } = await FileSystem.downloadAsync(downloadUrl, fileUri);

      Alert.alert("Download Complete", `File saved to: ${uri}`, [
        {
          text: "Open",
          onPress: async () => {
            try {
              await Sharing.shareAsync(uri);
            } catch (err) {
              console.error("Sharing error:", err);
              Alert.alert("Error", "Unable to open the file.");
            }
          },
        },
        {
          text: "OK",
          onPress: () => {},
        },
      ]);
    } catch (err) {
      console.error("Download error:", err);
      Alert.alert("Error", "Could not download the file.");
    }
  };

  const confirmDownload = (fileName, s3Key) => {
    Alert.alert("Download", `Download ${fileName}?`, [
      { text: "Cancel", style: "cancel" },
      { text: "Yes", onPress: () => downloadAndSaveFile(fileName, s3Key) },
    ]);
  };

  const filtered = useMemo(
    () =>
      documentsData.filter((doc) =>
        doc.name.toLowerCase().includes(search.toLowerCase())
      ),
    [documentsData, search]
  );

  const sorted = useMemo(() => {
    switch (sortedBy) {
      case "Client":
        return [...filtered].sort((a, b) => a.name.localeCompare(b.name));
      case "File Name":
        return [...filtered].sort((a, b) =>
          a.fileName.localeCompare(b.fileName)
        );
      case "Upload Date":
        return [...filtered].sort(
          (a, b) => new Date(a.uploadDate) - new Date(b.uploadDate)
        );
      default:
        return filtered;
    }
  }, [filtered, sortedBy]);

  const renderItem = ({ item }) => (
    <TouchableOpacity
      style={styles.tableRow}
      onPress={() => confirmDownload(item.fileName, item.s3Key)}
    >
      <Text style={[styles.cell, { flex: 2 }]}>{item.name}</Text>
      <Text style={[styles.cell, { flex: 3 }]} numberOfLines={1}>
        {item.fileName}
      </Text>
      <Text style={[styles.cell, { flex: 2 }]}>{item.uploadDate}</Text>
    </TouchableOpacity>
  );

  return (
    <View style={styles.container}>
      <StatusBar
        barStyle={scheme === "dark" ? "light-content" : "dark-content"}
        backgroundColor="transparent"
        translucent
      />

      <View style={styles.header}>
        <TouchableOpacity onPress={() => setIsMenuOpen(!isMenuOpen)}>
          <Ionicons
            name={isMenuOpen ? "close" : "menu"}
            size={30}
            color="black"
          />
        </TouchableOpacity>
        <Text style={styles.headerText}>Documents</Text>
      </View>

      {isMenuOpen && (
        <View style={styles.overlay}>
          <SideNavigationCN
            navigation={navigation}
            onClose={() => setIsMenuOpen(false)}
          />
          <TouchableOpacity
            style={styles.overlayBackground}
            onPress={() => setIsMenuOpen(false)}
          />
        </View>
      )}

      <View style={styles.searchContainer}>
        <TextInput
          style={styles.searchInput}
          placeholder="Search client"
          value={search}
          onChangeText={setSearch}
        />
        <View style={styles.sortContainer}>
          <Text style={styles.sortLabel}>Sort By:</Text>
          <Picker
            selectedValue={sortedBy}
            onValueChange={setSortedBy}
            style={styles.picker}
          >
            <Picker.Item label="Client" value="Client" />
            <Picker.Item label="File Name" value="File Name" />
            <Picker.Item label="Upload Date" value="Upload Date" />
          </Picker>
        </View>
      </View>

      {loading ? (
        <ActivityIndicator size="large" color="#00AEEF" />
      ) : (
        <View style={styles.tableContainer}>
          <View style={styles.tableHeader}>
            <Text style={[styles.columnHeader, { flex: 2 }]}>Client</Text>
            <Text style={[styles.columnHeader, { flex: 3 }]}>File Name</Text>
            <Text style={[styles.columnHeader, { flex: 2 }]}>Upload Date</Text>
          </View>
          <FlatList
            data={sorted}
            keyExtractor={(item) => item.id}
            renderItem={renderItem}
          />
        </View>
      )}

      <BottomNavigationCN navigation={navigation} />
    </View>
  );
};

const styles = StyleSheet.create({
  container: { flex: 1, backgroundColor: "#fff" },
  header: {
    flexDirection: "row",
    alignItems: "center",
    padding: 15,
    marginTop: 30,
    backgroundColor: "#f8f9fa",
  },
  headerText: { fontSize: 20, marginLeft: 15, fontWeight: "bold" },
  overlay: {
    position: "absolute",
    top: 0,
    bottom: 0,
    left: 0,
    right: 0,
    flexDirection: "row",
    zIndex: 2,
  },
  overlayBackground: { flex: 1, backgroundColor: "rgba(0,0,0,0.4)" },
  searchContainer: {
    flexDirection: "row",
    alignItems: "center",
    padding: 10,
    backgroundColor: "#e9ecef",
  },
  searchInput: {
    flex: 1,
    borderWidth: 1,
    borderColor: "#ced4da",
    borderRadius: 5,
    padding: 10,
    marginRight: 10,
  },
  sortContainer: { flexDirection: "row", alignItems: "center" },
  sortLabel: { fontWeight: "bold", marginRight: 5 },
  picker: {
    height: 50,
    width: 150,
    backgroundColor: "#fff",
    borderWidth: 1,
    borderColor: "#ced4da",
    borderRadius: 5,
  },
  tableContainer: { flex: 1, marginTop: 5 },
  tableHeader: {
    flexDirection: "row",
    backgroundColor: "#00AEEF",
    padding: 10,
  },
  columnHeader: {
    color: "#fff",
    textAlign: "center",
    fontWeight: "bold",
  },
  tableRow: {
    flexDirection: "row",
    padding: 10,
    borderBottomWidth: 1,
    borderColor: "#ddd",
  },
  cell: { textAlign: "center" },
});

export default DocumentsCN;<|MERGE_RESOLUTION|>--- conflicted
+++ resolved
@@ -33,14 +33,6 @@
   const [careNavigatorId, setCareNavigatorId] = useState(null);
   const scheme = useColorScheme();
 
-<<<<<<< HEAD
-  // Replace this with the actual logged-in care navigator ID
-  const careNavigatorId ='cn_alecbenjamin';
-
-  useEffect(() => {
-    fetchDocuments();
-  }, [search]);
-=======
   // Get care navigator ID when component mounts
   useEffect(() => {
     const getCareNavigatorId = async () => {
@@ -53,7 +45,6 @@
     };
     getCareNavigatorId();
   }, []);
->>>>>>> df48ebd6
 
   useEffect(() => {
     if (careNavigatorId) {
@@ -64,13 +55,9 @@
   const fetchDocuments = async () => {
     setLoading(true);
     try {
-<<<<<<< HEAD
-      const url = `${API_URL}?careNavigatorId=${encodeURIComponent(careNavigatorId)}&search=${encodeURIComponent(search)}`;
-=======
       const url = `${API_URL}?careNavigatorId=${encodeURIComponent(
         careNavigatorId
       )}&search=${encodeURIComponent(search)}`;
->>>>>>> df48ebd6
 
       const res = await fetch(url);
       if (!res.ok) throw new Error("Failed to fetch documents");
