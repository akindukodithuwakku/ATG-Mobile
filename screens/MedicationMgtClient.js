import React, { useState, useEffect } from "react";
import {
  View,
  Text,
  StyleSheet,
  TouchableOpacity,
  StatusBar,
  useColorScheme,
  Animated,
  ScrollView,
  TextInput,
  Alert,
  Platform,
} from "react-native";
<<<<<<< HEAD
=======
import AsyncStorage from "@react-native-async-storage/async-storage";
>>>>>>> df48ebd6
import CheckBox from "react-native-check-box";
import DateTimePicker from "@react-native-community/datetimepicker";
import { Ionicons } from "@expo/vector-icons";
import SideNavigationClient from "../Components/SideNavigationClient";
import BottomNavigationClient from "../Components/BottomNavigationClient";
import {
  scheduleMedicationReminder,
  formatTimeDisplay,
  DEFAULT_TIMES,
  startMedicationMonitoring,
  getCustomFrequencyExamples,
  validateCustomFrequency,
} from "../utils/MedicationNotificationService";
import {
  showSuccessNotification,
  showErrorNotification,
} from "../utils/NotificationHandler";

const scheduleOptions = ["Morning", "Evening", "Night", "Other"];

const scheduleOptions = ["Morning", "Evening", "Night", "Other"];

const MedicationMgtClient = ({ navigation }) => {
  const [isMenuOpen, setIsMenuOpen] = useState(false);
  const [medications, setMedications] = useState([
    {
      name: "",
      dosage: "",
      schedule: [],
      scheduleTime: new Date(),
      refillDate: new Date(),
      customSchedule: "",
      showSchedulePicker: false,
      showRefillPicker: false,
    },
  ]);
  const [isSuccess, setIsSuccess] = useState(false);
  const [errors, setErrors] = useState([{}]);
<<<<<<< HEAD
=======
  const [showFrequencyExamples, setShowFrequencyExamples] = useState({});
>>>>>>> df48ebd6
  const scheme = useColorScheme();
  const menuAnimation = new Animated.Value(isMenuOpen ? 1 : 0);

  // Start medication monitoring when component mounts
  useEffect(() => {
    const cleanup = startMedicationMonitoring();
    return cleanup;
  }, []);

  const toggleMenu = () => {
    Animated.timing(menuAnimation, {
      toValue: isMenuOpen ? 0 : 1,
      duration: 300,
      useNativeDriver: true,
    }).start();
    setIsMenuOpen(!isMenuOpen);
  };

  const updateMedication = (index, key, value) => {
    const newMedications = [...medications];
    newMedications[index][key] = value;
    setMedications(newMedications);
    const newErrors = [...errors];
    newErrors[index][key] = "";
    setErrors(newErrors);
  };
<<<<<<< HEAD

  const toggleSchedule = (index, option) => {
    const current = [...medications];
    const schedule = [...(current[index].schedule || [])];
    const isOtherSelected = schedule.includes("Other");

    if (option === "Other") {
      current[index].schedule = isOtherSelected ? [] : ["Other"];
    } else {
      if (isOtherSelected) return;
      current[index].schedule = [option];
=======

  const toggleSchedule = (index, option) => {
    const current = [...medications];
    const schedule = [...(current[index].schedule || [])];
    const isOtherSelected = schedule.includes("Other");
    const isCurrentOptionSelected = schedule.includes(option);

    if (option === "Other") {
      // If "Other" is clicked
      if (isOtherSelected) {
        // If "Other" is already selected, deselect it
        current[index].schedule = [];
      } else {
        // If "Other" is not selected, select only "Other" (clear all others)
        current[index].schedule = ["Other"];
      }
    } else {
      // If a standard schedule (Morning, Evening, Night) is clicked
      if (isOtherSelected) {
        // If "Other" is currently selected, can't select standard schedules
        return;
      }

      if (isCurrentOptionSelected) {
        // If the option is already selected, remove it
        current[index].schedule = schedule.filter((item) => item !== option);
      } else {
        // If the option is not selected, add it to the current selection
        current[index].schedule = [...schedule, option];
      }
>>>>>>> df48ebd6
    }

    setMedications(current);
  };

  const handleFinish = async () => {
    const today = new Date();
    today.setHours(0, 0, 0, 0);

    let hasError = false;
    const newErrors = medications.map((med) => {
      const e = {};
      if (!med.name.trim()) {
        e.name = "Medication name required";
        hasError = true;
      }
      if (!med.dosage.trim()) {
        e.dosage = "Dosage required";
<<<<<<< HEAD
        hasError = true;
      }
      if (med.schedule.length === 0) {
        e.schedule = "Select a schedule option";
=======
        hasError = true;
      }
      if (med.schedule.length === 0) {
        e.schedule = "Select a schedule option";
        hasError = true;
      }
      if (med.schedule.includes("Other") && !med.customSchedule.trim()) {
        e.customSchedule = "Enter frequency for 'Other'";
>>>>>>> df48ebd6
        hasError = true;
      } else if (med.schedule.includes("Other") && med.customSchedule.trim()) {
        const validation = validateCustomFrequency(med.customSchedule);
        if (!validation.isValid) {
          e.customSchedule = validation.error;
          hasError = true;
        }
      }
<<<<<<< HEAD
      if (med.schedule.includes("Other") && !med.customSchedule.trim()) {
        e.customSchedule = "Enter frequency for 'Other'";
        hasError = true;
      }
=======
>>>>>>> df48ebd6
      if (!med.refillDate) {
        e.refillDate = "Refill date required";
        hasError = true;
      } else if (med.refillDate < today) {
        e.refillDate = "Refill date must be in the future";
<<<<<<< HEAD
        hasError = true;
      }
      if (!med.scheduleTime) {
        e.scheduleTime = "Schedule time is required";
        hasError = true;
      } else if (med.refillDate && med.scheduleTime > med.refillDate) {
        e.refillDate = "Refill date must be after the schedule time";
        hasError = true;
      }
=======
        hasError = true;
      }
      if (!med.scheduleTime) {
        e.scheduleTime = "Schedule time is required";
        hasError = true;
      } else if (med.refillDate && med.scheduleTime > med.refillDate) {
        e.refillDate = "Refill date must be after the schedule time";
        hasError = true;
      }
>>>>>>> df48ebd6

      return e;
    });

    setErrors(newErrors);
    if (hasError) return;

<<<<<<< HEAD
    const client_username = "testuser_01";

    for (let med of medications) {
      const payload = {
  client_username,
  medication_name: med.name,
  dosage: med.dosage,
  schedule_time: med.schedule.includes("Other")
    ? med.customSchedule
    : med.scheduleTime.toISOString(),
  refill_date: med.refillDate.toISOString(),
};

      try {
        const response = await fetch(
          "https://rsxn7kxzr6.execute-api.ap-south-1.amazonaws.com/prod/addMedication",
          {
            method: "POST",
            headers: {
              "Content-Type": "application/json",
            },
            body: JSON.stringify(payload),
          }
        );

        const result = await response.json();
        if (!response.ok) {
          Alert.alert("Upload Failed", result?.error || "Something went wrong");
          return;
        }
      } catch (err) {
        console.error("API Error:", err);
=======
    // Get the client username from AsyncStorage

    const client_username = await AsyncStorage.getItem("appUser");

    for (let med of medications) {
      try {
        // Schedule notification reminders
        await scheduleMedicationReminder(
          med.name,
          med.dosage,
          med.schedule,
          med.schedule.includes("Other") ? med.customSchedule : null,
          med.refillDate
        );

        // Prepare API payload
        const payload = {
          client_username,
          medication_name: med.name,
          dosage: med.dosage,
          schedule_time: med.schedule.includes("Other")
            ? med.customSchedule
            : med.scheduleTime.toISOString(),
          refill_date: med.refillDate.toISOString(),
        };

        // Call API
        const response = await fetch(
          "https://rsxn7kxzr6.execute-api.ap-south-1.amazonaws.com/prod/addMedication",
          {
            method: "POST",
            headers: {
              "Content-Type": "application/json",
            },
            body: JSON.stringify(payload),
          }
        );

        const result = await response.json();
        if (!response.ok) {
          await showErrorNotification(
            result?.error || "Failed to save medication"
          );
          Alert.alert("Upload Failed", result?.error || "Something went wrong");
          return;
        }

        await showSuccessNotification(
          `Medication ${med.name} added successfully with reminders set!`
        );
      } catch (err) {
        console.error("API Error:", err);
        await showErrorNotification("Failed to submit medication");
>>>>>>> df48ebd6
        Alert.alert("Error", "Failed to submit medication.");
        return;
      }
    }

    setIsSuccess(true);
  };

  const resetUpload = () => {
    setIsSuccess(false);
    setMedications([
      {
        name: "",
        dosage: "",
        schedule: [],
        scheduleTime: new Date(),
        refillDate: new Date(),
        customSchedule: "",
        showSchedulePicker: false,
        showRefillPicker: false,
      },
    ]);
    setErrors([{}]);
  };

  const renderSuccessPage = () => (
    <View style={styles.successContainer}>
      <Ionicons name="checkmark-circle-outline" size={80} color="#00AEEF" />
      <Text style={styles.successTitle}>Medication Added Successfully!</Text>
      <Text style={styles.successMessage}>Details saved successfully.</Text>
      <TouchableOpacity style={styles.successButton} onPress={resetUpload}>
        <Text style={styles.successButtonText}>Close</Text>
      </TouchableOpacity>
    </View>
  );

  return (
    <View style={styles.container}>
      <StatusBar
        barStyle={scheme === "dark" ? "light-content" : "dark-content"}
        translucent
        backgroundColor={scheme === "dark" ? "black" : "transparent"}
      />

      <View style={styles.header}>
        <TouchableOpacity onPress={toggleMenu}>
          <Ionicons
            name={isMenuOpen ? "close" : "menu"}
            size={30}
            color="black"
          />
        </TouchableOpacity>
        <Text style={styles.headerText}>Medication Management</Text>
      </View>

      {isMenuOpen && (
        <Animated.View style={[styles.overlay, { opacity: menuAnimation }]}>
          <SideNavigationClient navigation={navigation} onClose={toggleMenu} />
          <TouchableOpacity
            style={styles.overlayBackground}
            onPress={toggleMenu}
          />
        </Animated.View>
      )}

      <View style={styles.navButtonsContainer}>
        <TouchableOpacity
          style={styles.navButton}
          onPress={() => navigation.navigate("MarkMedication")}
        >
          <Text style={styles.navButtonText}>Mark Medication Taken</Text>
        </TouchableOpacity>
        <TouchableOpacity
          style={styles.navButton}
          onPress={() => navigation.navigate("MedicationLog")}
        >
          <Text style={styles.navButtonText}>View Medication Log</Text>
        </TouchableOpacity>
      </View>

      {isSuccess ? (
        renderSuccessPage()
      ) : (
        <ScrollView contentContainerStyle={styles.content}>
          <Text style={styles.sectionTitle}>Medication Details</Text>

          {medications.map((med, index) => (
            <View key={index} style={styles.medicationBox}>
              <Text style={styles.label}>Medication Name</Text>
              <TextInput
<<<<<<< HEAD
                style={[styles.textInput, errors[index]?.name && styles.errorBorder]}
=======
                style={[
                  styles.textInput,
                  errors[index]?.name && styles.errorBorder,
                ]}
>>>>>>> df48ebd6
                placeholder="e.g. Aspirin"
                value={med.name}
                onChangeText={(text) => updateMedication(index, "name", text)}
              />
              {errors[index]?.name && <Text style={styles.errorText}>{errors[index].name}</Text>}

              <Text style={styles.label}>Dosage</Text>
              <TextInput
<<<<<<< HEAD
                style={[styles.textInput, errors[index]?.dosage && styles.errorBorder]}
=======
                style={[
                  styles.textInput,
                  errors[index]?.dosage && styles.errorBorder,
                ]}
>>>>>>> df48ebd6
                placeholder="e.g. 500 mg"
                value={med.dosage}
                onChangeText={(text) => updateMedication(index, "dosage", text)}
              />
<<<<<<< HEAD
              {errors[index]?.dosage && <Text style={styles.errorText}>{errors[index].dosage}</Text>}
=======
              {errors[index]?.dosage && (
                <Text style={styles.errorText}>{errors[index].dosage}</Text>
              )}
>>>>>>> df48ebd6

              <Text style={styles.label}>Schedule</Text>
              <View style={styles.checkboxRow}>
                {scheduleOptions.map((option) => (
<<<<<<< HEAD
                  <CheckBox
                    key={option}
                    style={styles.checkbox}
                    isChecked={(med.schedule || []).includes(option)}
                    onClick={() => toggleSchedule(index, option)}
                    rightText={option}
                    checkBoxColor="#00AEEF"
                    disabled={
                      (option === "Other" && (med.schedule || []).some((opt) => opt !== "Other")) ||
                      (option !== "Other" && (med.schedule || []).includes("Other"))
                    }
                  />
                ))}
              </View>
              {errors[index]?.schedule && <Text style={styles.errorText}>{errors[index].schedule}</Text>}

              {med.schedule.includes("Other") && (
                <>
                  <Text style={styles.label}>Frequency (for "Other")</Text>
                  <TextInput
                    style={[styles.textInput, errors[index]?.customSchedule && styles.errorBorder]}
                    placeholder="e.g. Every 6 hours"
                    value={med.customSchedule}
                    onChangeText={(text) => updateMedication(index, "customSchedule", text)}
                  />
                  {errors[index]?.customSchedule && (
                    <Text style={styles.errorText}>{errors[index].customSchedule}</Text>
                  )}
                </>
              )}

            
=======
                  <View key={option} style={styles.checkboxContainer}>
                    <CheckBox
                      style={styles.checkbox}
                      isChecked={(med.schedule || []).includes(option)}
                      onClick={() => toggleSchedule(index, option)}
                      rightText={option}
                      checkBoxColor="#00AEEF"
                      disabled={
                        // Disable "Other" if any standard schedule is selected
                        (option === "Other" &&
                          (med.schedule || []).some(
                            (opt) => opt !== "Other"
                          )) ||
                        // Disable standard schedules if "Other" is selected
                        (option !== "Other" &&
                          (med.schedule || []).includes("Other"))
                      }
                    />
                    {option !== "Other" && DEFAULT_TIMES[option] && (
                      <Text style={styles.defaultTimeText}>
                        (Default: {formatTimeDisplay(option)})
                      </Text>
                    )}
                  </View>
                ))}
              </View>
              {errors[index]?.schedule && (
                <Text style={styles.errorText}>{errors[index].schedule}</Text>
              )}

              {med.schedule.includes("Other") && (
                <>
                  <View style={styles.customFrequencyContainer}>
                    <Text style={styles.label}>Frequency (for "Other")</Text>
                    <TouchableOpacity
                      style={styles.examplesButton}
                      onPress={() => {
                        const updated = { ...showFrequencyExamples };
                        updated[index] = !updated[index];
                        setShowFrequencyExamples(updated);
                      }}
                    >
                      <Text style={styles.examplesButtonText}>
                        {showFrequencyExamples[index]
                          ? "Hide Examples"
                          : "Show Examples"}
                      </Text>
                      <Ionicons
                        name={
                          showFrequencyExamples[index]
                            ? "chevron-up"
                            : "chevron-down"
                        }
                        size={16}
                        color="#00AEEF"
                      />
                    </TouchableOpacity>
                  </View>

                  {showFrequencyExamples[index] && (
                    <View style={styles.examplesContainer}>
                      <Text style={styles.examplesTitle}>Examples:</Text>
                      {getCustomFrequencyExamples().map((example, exIndex) => (
                        <TouchableOpacity
                          key={exIndex}
                          style={styles.exampleItem}
                          onPress={() => {
                            updateMedication(index, "customSchedule", example);
                            const updated = { ...showFrequencyExamples };
                            updated[index] = false;
                            setShowFrequencyExamples(updated);
                          }}
                        >
                          <Text style={styles.exampleText}>• {example}</Text>
                        </TouchableOpacity>
                      ))}
                    </View>
                  )}

                  <TextInput
                    style={[
                      styles.textInput,
                      errors[index]?.customSchedule && styles.errorBorder,
                    ]}
                    placeholder="e.g. Every 6 hours, Twice a day"
                    value={med.customSchedule}
                    onChangeText={(text) => {
                      updateMedication(index, "customSchedule", text);

                      // Real-time validation
                      if (text.trim()) {
                        const validation = validateCustomFrequency(text);
                        if (validation.isValid) {
                          // Clear any previous error
                          const newErrors = [...errors];
                          newErrors[index] = { ...newErrors[index] };
                          delete newErrors[index].customSchedule;
                          setErrors(newErrors);
                        }
                      }
                    }}
                  />

                  {/* Show validation info if input is valid */}
                  {med.customSchedule &&
                    (() => {
                      const validation = validateCustomFrequency(
                        med.customSchedule
                      );
                      if (validation.isValid) {
                        return (
                          <Text style={styles.validationInfo}>
                            ✓ {validation.description}
                          </Text>
                        );
                      }
                      return null;
                    })()}

                  {errors[index]?.customSchedule && (
                    <Text style={styles.errorText}>
                      {errors[index].customSchedule}
                    </Text>
                  )}
                </>
              )}
>>>>>>> df48ebd6

              <Text style={styles.label}>Next Refill Date</Text>
              <TouchableOpacity
                onPress={() => {
                  const updated = [...medications];
                  updated[index].showRefillPicker = true;
                  setMedications(updated);
                }}
              >
<<<<<<< HEAD
                <Text style={styles.valueText}>{med.refillDate.toLocaleDateString()}</Text>
=======
                <Text style={styles.valueText}>
                  {med.refillDate.toLocaleDateString()}
                </Text>
>>>>>>> df48ebd6
              </TouchableOpacity>
              {med.showRefillPicker && (
                <DateTimePicker
                  value={med.refillDate || new Date()}
                  mode="date"
                  display={Platform.OS === "android" ? "calendar" : "default"}
                  onChange={(event, selectedDate) => {
                    const updated = [...medications];
                    updated[index].showRefillPicker = Platform.OS === "ios";
                    if (selectedDate) {
                      updated[index].refillDate = selectedDate;
                    }
                    setMedications(updated);
                  }}
                />
              )}
              {errors[index]?.refillDate && (
                <Text style={styles.errorText}>{errors[index].refillDate}</Text>
              )}
            </View>
          ))}

          <TouchableOpacity style={styles.finishButton} onPress={handleFinish}>
            <Text style={styles.finishButtonText}>Finished</Text>
          </TouchableOpacity>
        </ScrollView>
      )}

      <BottomNavigationClient navigation={navigation} />
    </View>
  );
};

export default MedicationMgtClient;

// --- styles remain unchanged from your original code ---

<<<<<<< HEAD

const styles = StyleSheet.create({
  container: { flex: 1, backgroundColor: "#ffffff" },
  header: { flexDirection: "row", alignItems: "center", padding: 15, marginTop: 30 },
  headerText: { fontSize: 20, fontWeight: "bold", marginLeft: 15 },
  content: { padding: 20 },
  sectionTitle: { fontSize: 18, fontWeight: "bold", color: "#00AEEF", marginBottom: 10 },
  medicationBox: { backgroundColor: "#F2F2F2", padding: 15, borderRadius: 10, marginBottom: 20 },
=======
const styles = StyleSheet.create({
  container: { flex: 1, backgroundColor: "#ffffff" },
  header: {
    flexDirection: "row",
    alignItems: "center",
    padding: 15,
    marginTop: 30,
  },
  headerText: { fontSize: 20, fontWeight: "bold", marginLeft: 15 },
  content: { padding: 20 },
  sectionTitle: {
    fontSize: 18,
    fontWeight: "bold",
    color: "#00AEEF",
    marginBottom: 10,
  },
  medicationBox: {
    backgroundColor: "#F2F2F2",
    padding: 15,
    borderRadius: 10,
    marginBottom: 20,
  },
>>>>>>> df48ebd6
  label: { fontSize: 14, fontWeight: "bold", marginBottom: 5 },
  textInput: {
    backgroundColor: "#ffffff",
    borderRadius: 5,
    padding: 10,
    borderWidth: 1,
    borderColor: "#ccc",
    marginBottom: 10,
  },
  errorBorder: { borderColor: "red" },
  finishButton: {
    backgroundColor: "#00AEEF",
    paddingVertical: 15,
    borderRadius: 30,
    alignItems: "center",
    marginTop: 10,
    marginBottom: 70,
  },
  finishButtonText: {
    color: "#fff",
    fontWeight: "bold",
    fontSize: 16,
  },
<<<<<<< HEAD
  successContainer: { flex: 1, justifyContent: "center", alignItems: "center", backgroundColor: "#fff" },
  successTitle: { fontSize: 24, fontWeight: "bold", color: "#00AEEF", marginTop: 20 },
  successMessage: { fontSize: 16, color: "#6c757d", textAlign: "center", marginHorizontal: 20, marginTop: 10 },
  successButton: { backgroundColor: "#00AEEF", padding: 20, borderRadius: 50, alignItems: "center", marginTop: 40 },
  successButtonText: { color: "#fff", fontWeight: "bold", fontSize: 16 },
  navButtonsContainer: { flexDirection: "row", justifyContent: "space-around", paddingVertical: 10, backgroundColor: "#e6f7ff" },
  navButton: { backgroundColor: "#00AEEF", paddingVertical: 10, paddingHorizontal: 15, borderRadius: 20 },
  navButtonText: { color: "#fff", fontWeight: "bold" },
  overlay: { position: "absolute", top: 0, left: 0, width: "100%", height: "100%", flexDirection: "row", zIndex: 1 },
  overlayBackground: { flex: 1, backgroundColor: "rgba(0,0,0,0.4)" },
  errorText: { color: "red", fontSize: 12, marginBottom: 10 },
  checkboxRow: { flexDirection: "row", flexWrap: "wrap", justifyContent: "space-between", marginBottom: 10 },
  checkbox: { width: "48%", padding: 8 },
  valueText: { marginBottom: 10, fontSize: 16, color: "#333" },
=======
  successContainer: {
    flex: 1,
    justifyContent: "center",
    alignItems: "center",
    backgroundColor: "#fff",
  },
  successTitle: {
    fontSize: 24,
    fontWeight: "bold",
    color: "#00AEEF",
    marginTop: 20,
  },
  successMessage: {
    fontSize: 16,
    color: "#6c757d",
    textAlign: "center",
    marginHorizontal: 20,
    marginTop: 10,
  },
  successButton: {
    backgroundColor: "#00AEEF",
    padding: 20,
    borderRadius: 50,
    alignItems: "center",
    marginTop: 40,
  },
  successButtonText: { color: "#fff", fontWeight: "bold", fontSize: 16 },
  navButtonsContainer: {
    flexDirection: "row",
    justifyContent: "space-around",
    paddingVertical: 10,
    backgroundColor: "#e6f7ff",
  },
  navButton: {
    backgroundColor: "#00AEEF",
    paddingVertical: 10,
    paddingHorizontal: 15,
    borderRadius: 20,
  },
  navButtonText: { color: "#fff", fontWeight: "bold" },
  overlay: {
    position: "absolute",
    top: 0,
    left: 0,
    width: "100%",
    height: "100%",
    flexDirection: "row",
    zIndex: 1,
  },
  overlayBackground: { flex: 1, backgroundColor: "rgba(0,0,0,0.4)" },
  errorText: { color: "red", fontSize: 12, marginBottom: 10 },
  checkboxRow: { flexDirection: "column", marginBottom: 10 },
  checkboxContainer: { marginBottom: 8 },
  checkbox: { width: "100%", padding: 8 },
  defaultTimeText: {
    fontSize: 11,
    color: "#666",
    marginLeft: 25,
    marginTop: -5,
    fontStyle: "italic",
  },
  valueText: { marginBottom: 10, fontSize: 16, color: "#333" },
  customFrequencyContainer: {
    flexDirection: "row",
    justifyContent: "space-between",
    alignItems: "center",
    marginBottom: 5,
  },
  examplesButton: {
    flexDirection: "row",
    alignItems: "center",
    paddingHorizontal: 8,
    paddingVertical: 4,
    backgroundColor: "#e6f7ff",
    borderRadius: 12,
  },
  examplesButtonText: {
    color: "#00AEEF",
    fontSize: 12,
    fontWeight: "bold",
    marginRight: 4,
  },
  examplesContainer: {
    backgroundColor: "#f8f9fa",
    borderRadius: 8,
    padding: 12,
    marginBottom: 10,
    borderLeftWidth: 3,
    borderLeftColor: "#00AEEF",
  },
  examplesTitle: {
    fontSize: 12,
    fontWeight: "bold",
    color: "#333",
    marginBottom: 8,
  },
  exampleItem: {
    paddingVertical: 2,
  },
  exampleText: {
    fontSize: 12,
    color: "#555",
  },
  validationInfo: {
    fontSize: 11,
    color: "#00AA00",
    marginTop: -5,
    marginBottom: 10,
    fontStyle: "italic",
  },
>>>>>>> df48ebd6
});<|MERGE_RESOLUTION|>--- conflicted
+++ resolved
@@ -12,10 +12,7 @@
   Alert,
   Platform,
 } from "react-native";
-<<<<<<< HEAD
-=======
 import AsyncStorage from "@react-native-async-storage/async-storage";
->>>>>>> df48ebd6
 import CheckBox from "react-native-check-box";
 import DateTimePicker from "@react-native-community/datetimepicker";
 import { Ionicons } from "@expo/vector-icons";
@@ -36,8 +33,6 @@
 
 const scheduleOptions = ["Morning", "Evening", "Night", "Other"];
 
-const scheduleOptions = ["Morning", "Evening", "Night", "Other"];
-
 const MedicationMgtClient = ({ navigation }) => {
   const [isMenuOpen, setIsMenuOpen] = useState(false);
   const [medications, setMedications] = useState([
@@ -54,10 +49,7 @@
   ]);
   const [isSuccess, setIsSuccess] = useState(false);
   const [errors, setErrors] = useState([{}]);
-<<<<<<< HEAD
-=======
   const [showFrequencyExamples, setShowFrequencyExamples] = useState({});
->>>>>>> df48ebd6
   const scheme = useColorScheme();
   const menuAnimation = new Animated.Value(isMenuOpen ? 1 : 0);
 
@@ -84,19 +76,6 @@
     newErrors[index][key] = "";
     setErrors(newErrors);
   };
-<<<<<<< HEAD
-
-  const toggleSchedule = (index, option) => {
-    const current = [...medications];
-    const schedule = [...(current[index].schedule || [])];
-    const isOtherSelected = schedule.includes("Other");
-
-    if (option === "Other") {
-      current[index].schedule = isOtherSelected ? [] : ["Other"];
-    } else {
-      if (isOtherSelected) return;
-      current[index].schedule = [option];
-=======
 
   const toggleSchedule = (index, option) => {
     const current = [...medications];
@@ -127,7 +106,6 @@
         // If the option is not selected, add it to the current selection
         current[index].schedule = [...schedule, option];
       }
->>>>>>> df48ebd6
     }
 
     setMedications(current);
@@ -146,21 +124,14 @@
       }
       if (!med.dosage.trim()) {
         e.dosage = "Dosage required";
-<<<<<<< HEAD
         hasError = true;
       }
       if (med.schedule.length === 0) {
         e.schedule = "Select a schedule option";
-=======
-        hasError = true;
-      }
-      if (med.schedule.length === 0) {
-        e.schedule = "Select a schedule option";
         hasError = true;
       }
       if (med.schedule.includes("Other") && !med.customSchedule.trim()) {
         e.customSchedule = "Enter frequency for 'Other'";
->>>>>>> df48ebd6
         hasError = true;
       } else if (med.schedule.includes("Other") && med.customSchedule.trim()) {
         const validation = validateCustomFrequency(med.customSchedule);
@@ -169,19 +140,11 @@
           hasError = true;
         }
       }
-<<<<<<< HEAD
-      if (med.schedule.includes("Other") && !med.customSchedule.trim()) {
-        e.customSchedule = "Enter frequency for 'Other'";
-        hasError = true;
-      }
-=======
->>>>>>> df48ebd6
       if (!med.refillDate) {
         e.refillDate = "Refill date required";
         hasError = true;
       } else if (med.refillDate < today) {
         e.refillDate = "Refill date must be in the future";
-<<<<<<< HEAD
         hasError = true;
       }
       if (!med.scheduleTime) {
@@ -191,17 +154,6 @@
         e.refillDate = "Refill date must be after the schedule time";
         hasError = true;
       }
-=======
-        hasError = true;
-      }
-      if (!med.scheduleTime) {
-        e.scheduleTime = "Schedule time is required";
-        hasError = true;
-      } else if (med.refillDate && med.scheduleTime > med.refillDate) {
-        e.refillDate = "Refill date must be after the schedule time";
-        hasError = true;
-      }
->>>>>>> df48ebd6
 
       return e;
     });
@@ -209,40 +161,6 @@
     setErrors(newErrors);
     if (hasError) return;
 
-<<<<<<< HEAD
-    const client_username = "testuser_01";
-
-    for (let med of medications) {
-      const payload = {
-  client_username,
-  medication_name: med.name,
-  dosage: med.dosage,
-  schedule_time: med.schedule.includes("Other")
-    ? med.customSchedule
-    : med.scheduleTime.toISOString(),
-  refill_date: med.refillDate.toISOString(),
-};
-
-      try {
-        const response = await fetch(
-          "https://rsxn7kxzr6.execute-api.ap-south-1.amazonaws.com/prod/addMedication",
-          {
-            method: "POST",
-            headers: {
-              "Content-Type": "application/json",
-            },
-            body: JSON.stringify(payload),
-          }
-        );
-
-        const result = await response.json();
-        if (!response.ok) {
-          Alert.alert("Upload Failed", result?.error || "Something went wrong");
-          return;
-        }
-      } catch (err) {
-        console.error("API Error:", err);
-=======
     // Get the client username from AsyncStorage
 
     const client_username = await AsyncStorage.getItem("appUser");
@@ -296,7 +214,6 @@
       } catch (err) {
         console.error("API Error:", err);
         await showErrorNotification("Failed to submit medication");
->>>>>>> df48ebd6
         Alert.alert("Error", "Failed to submit medication.");
         return;
       }
@@ -387,79 +304,35 @@
             <View key={index} style={styles.medicationBox}>
               <Text style={styles.label}>Medication Name</Text>
               <TextInput
-<<<<<<< HEAD
-                style={[styles.textInput, errors[index]?.name && styles.errorBorder]}
-=======
                 style={[
                   styles.textInput,
                   errors[index]?.name && styles.errorBorder,
                 ]}
->>>>>>> df48ebd6
                 placeholder="e.g. Aspirin"
                 value={med.name}
                 onChangeText={(text) => updateMedication(index, "name", text)}
               />
-              {errors[index]?.name && <Text style={styles.errorText}>{errors[index].name}</Text>}
+              {errors[index]?.name && (
+                <Text style={styles.errorText}>{errors[index].name}</Text>
+              )}
 
               <Text style={styles.label}>Dosage</Text>
               <TextInput
-<<<<<<< HEAD
-                style={[styles.textInput, errors[index]?.dosage && styles.errorBorder]}
-=======
                 style={[
                   styles.textInput,
                   errors[index]?.dosage && styles.errorBorder,
                 ]}
->>>>>>> df48ebd6
                 placeholder="e.g. 500 mg"
                 value={med.dosage}
                 onChangeText={(text) => updateMedication(index, "dosage", text)}
               />
-<<<<<<< HEAD
-              {errors[index]?.dosage && <Text style={styles.errorText}>{errors[index].dosage}</Text>}
-=======
               {errors[index]?.dosage && (
                 <Text style={styles.errorText}>{errors[index].dosage}</Text>
               )}
->>>>>>> df48ebd6
 
               <Text style={styles.label}>Schedule</Text>
               <View style={styles.checkboxRow}>
                 {scheduleOptions.map((option) => (
-<<<<<<< HEAD
-                  <CheckBox
-                    key={option}
-                    style={styles.checkbox}
-                    isChecked={(med.schedule || []).includes(option)}
-                    onClick={() => toggleSchedule(index, option)}
-                    rightText={option}
-                    checkBoxColor="#00AEEF"
-                    disabled={
-                      (option === "Other" && (med.schedule || []).some((opt) => opt !== "Other")) ||
-                      (option !== "Other" && (med.schedule || []).includes("Other"))
-                    }
-                  />
-                ))}
-              </View>
-              {errors[index]?.schedule && <Text style={styles.errorText}>{errors[index].schedule}</Text>}
-
-              {med.schedule.includes("Other") && (
-                <>
-                  <Text style={styles.label}>Frequency (for "Other")</Text>
-                  <TextInput
-                    style={[styles.textInput, errors[index]?.customSchedule && styles.errorBorder]}
-                    placeholder="e.g. Every 6 hours"
-                    value={med.customSchedule}
-                    onChangeText={(text) => updateMedication(index, "customSchedule", text)}
-                  />
-                  {errors[index]?.customSchedule && (
-                    <Text style={styles.errorText}>{errors[index].customSchedule}</Text>
-                  )}
-                </>
-              )}
-
-            
-=======
                   <View key={option} style={styles.checkboxContainer}>
                     <CheckBox
                       style={styles.checkbox}
@@ -586,7 +459,6 @@
                   )}
                 </>
               )}
->>>>>>> df48ebd6
 
               <Text style={styles.label}>Next Refill Date</Text>
               <TouchableOpacity
@@ -596,13 +468,9 @@
                   setMedications(updated);
                 }}
               >
-<<<<<<< HEAD
-                <Text style={styles.valueText}>{med.refillDate.toLocaleDateString()}</Text>
-=======
                 <Text style={styles.valueText}>
                   {med.refillDate.toLocaleDateString()}
                 </Text>
->>>>>>> df48ebd6
               </TouchableOpacity>
               {med.showRefillPicker && (
                 <DateTimePicker
@@ -640,16 +508,6 @@
 
 // --- styles remain unchanged from your original code ---
 
-<<<<<<< HEAD
-
-const styles = StyleSheet.create({
-  container: { flex: 1, backgroundColor: "#ffffff" },
-  header: { flexDirection: "row", alignItems: "center", padding: 15, marginTop: 30 },
-  headerText: { fontSize: 20, fontWeight: "bold", marginLeft: 15 },
-  content: { padding: 20 },
-  sectionTitle: { fontSize: 18, fontWeight: "bold", color: "#00AEEF", marginBottom: 10 },
-  medicationBox: { backgroundColor: "#F2F2F2", padding: 15, borderRadius: 10, marginBottom: 20 },
-=======
 const styles = StyleSheet.create({
   container: { flex: 1, backgroundColor: "#ffffff" },
   header: {
@@ -672,7 +530,6 @@
     borderRadius: 10,
     marginBottom: 20,
   },
->>>>>>> df48ebd6
   label: { fontSize: 14, fontWeight: "bold", marginBottom: 5 },
   textInput: {
     backgroundColor: "#ffffff",
@@ -696,22 +553,6 @@
     fontWeight: "bold",
     fontSize: 16,
   },
-<<<<<<< HEAD
-  successContainer: { flex: 1, justifyContent: "center", alignItems: "center", backgroundColor: "#fff" },
-  successTitle: { fontSize: 24, fontWeight: "bold", color: "#00AEEF", marginTop: 20 },
-  successMessage: { fontSize: 16, color: "#6c757d", textAlign: "center", marginHorizontal: 20, marginTop: 10 },
-  successButton: { backgroundColor: "#00AEEF", padding: 20, borderRadius: 50, alignItems: "center", marginTop: 40 },
-  successButtonText: { color: "#fff", fontWeight: "bold", fontSize: 16 },
-  navButtonsContainer: { flexDirection: "row", justifyContent: "space-around", paddingVertical: 10, backgroundColor: "#e6f7ff" },
-  navButton: { backgroundColor: "#00AEEF", paddingVertical: 10, paddingHorizontal: 15, borderRadius: 20 },
-  navButtonText: { color: "#fff", fontWeight: "bold" },
-  overlay: { position: "absolute", top: 0, left: 0, width: "100%", height: "100%", flexDirection: "row", zIndex: 1 },
-  overlayBackground: { flex: 1, backgroundColor: "rgba(0,0,0,0.4)" },
-  errorText: { color: "red", fontSize: 12, marginBottom: 10 },
-  checkboxRow: { flexDirection: "row", flexWrap: "wrap", justifyContent: "space-between", marginBottom: 10 },
-  checkbox: { width: "48%", padding: 8 },
-  valueText: { marginBottom: 10, fontSize: 16, color: "#333" },
-=======
   successContainer: {
     flex: 1,
     justifyContent: "center",
@@ -822,5 +663,4 @@
     marginBottom: 10,
     fontStyle: "italic",
   },
->>>>>>> df48ebd6
 });