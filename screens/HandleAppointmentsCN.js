--- conflicted
+++ resolved
@@ -83,10 +83,14 @@
       console.log("Appointment cancellation result:", result);
       if (result.statusCode === 200) {
         // Send notification to the client about appointment cancellation
-        const notificationSent = await sendAppointmentCancellationNotification(clientUsername);
-        
+        const notificationSent = await sendAppointmentCancellationNotification(
+          clientUsername
+        );
+
         if (notificationSent) {
-          console.log("Notification sent to client about appointment cancellation");
+          console.log(
+            "Notification sent to client about appointment cancellation"
+          );
         } else {
           console.error("Failed to send notification to client");
         }
@@ -190,7 +194,8 @@
             style={styles.infoIcon}
           />
           <Text style={styles.infoText}>
-            Enter a client's username to cancel their scheduled appointment. The client will receive a notification about the cancellation.
+            Enter a client's username to cancel their scheduled appointment. The
+            client will receive a notification about the cancellation.
           </Text>
         </View>
 
@@ -288,18 +293,12 @@
           <Text style={styles.helpTitle}>Appointment Management</Text>
           <Text style={styles.helpText}>
             This screen allows you to cancel appointments that have been
-<<<<<<< HEAD
-            scheduled by clients. You can view upcoming appointments in your
-            calendar, view readiness details of active appointments, and view
-            appointments history. If you need to discuss an appointment with a
-            client before cancelling, please use the chat feature to contact
-            them directly.
-=======
-            scheduled by clients. When you cancel an appointment, the client will
-            automatically receive a notification about the cancellation. You can view 
-            upcoming appointments in your calendar. If you need to discuss an appointment 
-            with a client before cancelling, please use the chat feature to contact them directly.
->>>>>>> df48ebd6
+            scheduled by clients. When you cancel an appointment, the client
+            will automatically receive a notification about the cancellation.
+            You can view upcoming appointments in your calendar, view readiness
+            details of active appointments, and view appointments history. If
+            you need to discuss an appointment with a client before cancelling,
+            please use the chat feature to contact them directly.
           </Text>
         </View>
       </ScrollView>
